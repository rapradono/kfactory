--- conflicted
+++ resolved
@@ -52,13 +52,10 @@
     technology,
     utils,
     typings,
-<<<<<<< HEAD
     kcell,
     conf,
-=======
     layer,
     layout,
->>>>>>> d5bf95ab
 )
 from .routing.generic import ManhattanRoute
 from .typings import dbu  # noqa: F401
