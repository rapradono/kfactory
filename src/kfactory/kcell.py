"""Core module of kfactory.

Defines the [KCell][kfactory.kcell.KCell] providing klayout Cells with Ports
and other convenience functions.

[Instance][kfactory.kcell.Instance] are the kfactory instances used to also acquire
ports and other inf from instances.

"""

from __future__ import annotations

import importlib
import importlib.util
import inspect
import json
import socket
from abc import ABC, abstractmethod
from collections.abc import (
    Callable,
    ItemsView,
    Iterable,
    Iterator,
    KeysView,
    Mapping,
    ValuesView,
)
from pathlib import Path
from tempfile import gettempdir
from types import ModuleType
from typing import (
    TYPE_CHECKING,
    Any,
    ClassVar,
    Generic,
    Literal,
    Self,
    TypeAlias,
    overload,
)

import ruamel.yaml
from klayout import __version__ as _klayout_version  # type: ignore[attr-defined]
from pydantic import (
    BaseModel,
    Field,
    PrivateAttr,
)
from ruamel.yaml.constructor import SafeConstructor
from ruamel.yaml.representer import BaseRepresenter, MappingNode

from . import kdb, rdb
<<<<<<< HEAD
from .conf import DEFAULT_TRANS, ShowFunction, config, logger
=======
from .conf import DEFAULT_TRANS, CheckInstances, ShowFunction, config, logger
>>>>>>> 5866160b
from .cross_section import SymmetricalCrossSection
from .exceptions import LockedError, MergeError
from .geometry import DBUGeometricObject, GeometricObject, UMGeometricObject
from .instance import DInstance, Instance, ProtoInstance, ProtoTInstance, VInstance
from .instances import (
    DInstances,
    Instances,
    ProtoInstances,
    ProtoTInstances,
    VInstances,
)
from .layer import LayerEnum
from .merge import MergeDiff
from .port import (
    BasePort,
    DPort,
    Port,
    PortCheck,
    ProtoPort,
    create_port_error,
    port_check,
    port_polygon,
)
from .ports import DPorts, Ports, ProtoPorts
from .serialization import (
    clean_name,
    deserialize_setting,
    serialize_setting,
)
from .settings import Info, KCellSettings, KCellSettingsUnits
from .shapes import VShapes
from .typings import KC, MetaData, TBaseCell, TUnit
from .utilities import (
    check_cell_ports,
    check_inst_ports,
    instance_port_name,
    load_layout_options,
    save_layout_options,
)

if TYPE_CHECKING:
    from .layout import KCLayout

__all__ = [
<<<<<<< HEAD
    "AnyKCell",
    "AnyTKCell",
=======
>>>>>>> 5866160b
    "BaseKCell",
    "CheckInstances",
    "DKCell",
    "DKCells",
    "KCell",
    "KCells",
    "ProtoCells",
    "ProtoKCell",
    "ProtoTKCell",
    "TKCell",
    "TVCell",
    "VKCell",
    "get_cells",
    "show",
]


class BaseKCell(BaseModel, ABC, arbitrary_types_allowed=True):
    """KLayout cell and change its class to KCell.

    A KCell is a dynamic proxy for kdb.Cell. It has all the
    attributes of the official KLayout class. Some attributes have been adjusted
    to return KCell specific sub classes. If the function is listed here in the
    docs, they have been adjusted for KFactory specifically. This object will
    transparently proxy to kdb.Cell. Meaning any attribute not directly
    defined in this class that are available from the KLayout counter part can
    still be accessed. The pure KLayout object can be accessed with
    `kdb_cell`.

    Attributes:
        yaml_tag: Tag for yaml serialization.
        ports: Manages the ports of the cell.
        settings: A dictionary containing settings populated by the
            [cell][kfactory.kcell.cell] decorator.
        info: Dictionary for storing additional info if necessary. This is not
            passed to the GDS and therefore not reversible.
        d: UMKCell object for easy access to the KCell in um units.
        kcl: Library object that is the manager of the KLayout
        boundary: Boundary of the cell.
        insts: List of instances in the cell.
        vinsts: List of virtual instances in the cell.
        size_info: Size information of the cell.
        function_name: Name of the function that created the cell.
    """

    ports: list[BasePort] = Field(default_factory=list)
    settings: KCellSettings = Field(default_factory=KCellSettings)
    settings_units: KCellSettingsUnits = Field(default_factory=KCellSettingsUnits)
    vinsts: VInstances
    info: Info
    kcl: KCLayout
    function_name: str | None = None
    basename: str | None = None

    @property
    @abstractmethod
    def locked(self) -> bool:
        """If set the cell shouldn't be modified anymore."""
        ...

    @abstractmethod
    def lock(self) -> None:
        """Lock the cell."""
        ...


class ProtoKCell(GeometricObject[TUnit], Generic[TUnit, TBaseCell], ABC):
    _base_kcell: TBaseCell

    @property
    def locked(self) -> bool:
        return self._base_kcell.locked

    def lock(self) -> None:
        self._base_kcell.lock()

    @property
    @abstractmethod
    def name(self) -> str | None: ...

    @name.setter
    @abstractmethod
    def name(self, value: str) -> None: ...

    @abstractmethod
    def dup(self) -> Self: ...

    @abstractmethod
    def write(
        self,
        filename: str | Path,
        save_options: kdb.SaveLayoutOptions = ...,
        convert_external_cells: bool = ...,
        set_meta_data: bool = ...,
        autoformat_from_file_extension: bool = ...,
    ) -> None: ...

    @property
    def info(self) -> Info:
        return self._base_kcell.info

    @info.setter
    def info(self, value: Info) -> None:
        self._base_kcell.info = value

    @property
    def settings(self) -> KCellSettings:
        """Settings dictionary set by the [@vcell][kfactory.kcell.vcell] decorator."""
        return self._base_kcell.settings

    @settings.setter
    def settings(self, value: KCellSettings) -> None:
        self._base_kcell.settings = value

    @property
    def settings_units(self) -> KCellSettingsUnits:
        """Dictionary containing the units of the settings.

        Set by the [@cell][kfactory.kcell.KCLayout.cell] decorator.
        """
        return self._base_kcell.settings_units

    @settings_units.setter
    def settings_units(self, value: KCellSettingsUnits) -> None:
        self._base_kcell.settings_units = value

    @property
    def function_name(self) -> str | None:
        return self._base_kcell.function_name

    @function_name.setter
    def function_name(self, value: str | None) -> None:
        self._base_kcell.function_name = value

    @property
    def basename(self) -> str | None:
        return self._base_kcell.basename

    @basename.setter
    def basename(self, value: str | None) -> None:
        self._base_kcell.basename = value

    @property
    def vinsts(self) -> VInstances:
        return self._base_kcell.vinsts

    @property
    @abstractmethod
    def insts(self) -> ProtoInstances[TUnit, ProtoInstance[TUnit]]: ...

    @abstractmethod
    def shapes(self, layer: int | kdb.LayerInfo) -> kdb.Shapes | VShapes: ...

    @property
    @abstractmethod
    def ports(self) -> ProtoPorts[TUnit]: ...

    @ports.setter
    @abstractmethod
    def ports(self, new_ports: Iterable[ProtoPort[Any]]) -> None: ...

    def add_port(
        self,
        *,
        port: ProtoPort[Any],
        name: str | None = None,
        keep_mirror: bool = False,
    ) -> ProtoPort[TUnit]:
        """Add an existing port. E.g. from an instance to propagate the port.

        Args:
            port: The port to add.
            name: Overwrite the name of the port
            keep_mirror: Keep the mirror part of the transformation of a port if
                `True`, else set the mirror flag to `False`.
        """
        if self.locked:
            raise LockedError(self)

        return self.ports.add_port(port=port, name=name, keep_mirror=keep_mirror)

    def add_ports(
        self,
        ports: Iterable[ProtoPort[Any]],
        prefix: str = "",
        suffix: str = "",
        keep_mirror: bool = False,
    ) -> None:
        """Add a sequence of ports to the cell.

        Can be useful to add all ports of a instance for example.

        Args:
            ports: list/tuple (anything iterable) of ports.
            prefix: string to add in front of all the port names
            suffix: string to add at the end of all the port names
            keep_mirror: Keep the mirror part of the transformation of a port if
                `True`, else set the mirror flag to `False`.
        """
        if self.locked:
            raise LockedError(self)

        self.ports.add_ports(
            ports=ports, prefix=prefix, suffix=suffix, keep_mirror=keep_mirror
        )

    def create_port(self, *args: Any, **kwargs: Any) -> ProtoPort[TUnit]:
        if self.locked:
            raise LockedError(self)

        return self.ports.create_port(*args, **kwargs)

    def layer(self, *args: Any, **kwargs: Any) -> int:
        """Get the layer info, convenience for `klayout.db.Layout.layer`."""
        return self._base_kcell.kcl.layout.layer(*args, **kwargs)

    @property
    def factory_name(self) -> str:
        """Return the name under which the factory was registered."""
        factory_name = self._base_kcell.basename or self._base_kcell.function_name
        if factory_name is not None:
            return factory_name
        raise ValueError(
            f"{self.__class__.__name__} {self.name} has most likely not been registered"
            " automatically as a factory. Therefore it doesn't have an associated name."
        )

    def create_vinst(self, cell: VKCell | KCell) -> VInstance:
        """Insert the KCell as a VInstance into a VKCell or KCell."""
        vi = VInstance(cell)
        self._base_kcell.vinsts.append(vi)
        return vi

    @property
    def kcl(self) -> KCLayout:
        return self._base_kcell.kcl

    @kcl.setter
    def kcl(self, val: KCLayout, /) -> None:
        self._base_kcell.kcl = val


class TKCell(BaseKCell):
    """KLayout cell and change its class to KCell.

    A KCell is a dynamic proxy for kdb.Cell. It has all the
    attributes of the official KLayout class. Some attributes have been adjusted
    to return KCell specific sub classes. If the function is listed here in the
    docs, they have been adjusted for KFactory specifically. This object will
    transparently proxy to kdb.Cell. Meaning any attribute not directly
    defined in this class that are available from the KLayout counter part can
    still be accessed. The pure KLayout object can be accessed with
    `kdb_cell`.

    Attributes:
        kdb_cell: Pure KLayout cell object.
        locked: If set the cell shouldn't be modified anymore.
        function_name: Name of the function that created the cell.
    """

    kdb_cell: kdb.Cell
    boundary: kdb.DPolygon | None = None

    def __getattr__(self, name: str) -> Any:
        """If KCell doesn't have an attribute, look in the KLayout Cell."""
        try:
            return super().__getattr__(name)  # type: ignore
        except Exception:
            return getattr(self.kdb_cell, name)

    @property
    def locked(self) -> bool:
        return self.kdb_cell.is_locked()

    def lock(self) -> None:
        self.kdb_cell.locked = True


class TVCell(BaseKCell):
    _locked: bool = PrivateAttr(default=False)

    @property
    def locked(self) -> bool:
        return self._locked

    def lock(self) -> None:
        self._locked = True


class ProtoTKCell(ProtoKCell[TUnit, TKCell], Generic[TUnit], ABC):
    def __init__(
        self,
        *,
        base_kcell: TKCell | None = None,
        name: str | None = None,
        kcl: KCLayout | None = None,
        kdb_cell: kdb.Cell | None = None,
        ports: Iterable[ProtoPort[Any]] | None = None,
        info: dict[str, Any] | None = None,
        settings: dict[str, Any] | None = None,
    ) -> None:
        if base_kcell is not None:
            self._base_kcell = base_kcell
            return
        from .layout import get_default_kcl

        _kcl = kcl or get_default_kcl()
        if name is None:
            _name = "Unnamed_!" if kdb_cell is None else kdb_cell.name
        else:
            _name = name
            if kdb_cell is not None:
                kdb_cell.name = name
        _kdb_cell = kdb_cell or _kcl.create_cell(_name)
        if _name == "Unnamed_!":
            _kdb_cell.name = f"Unnamed_{_kdb_cell.cell_index()}"
        self._base_kcell = TKCell(
            kcl=_kcl,
            info=Info(**(info or {})),
            settings=KCellSettings(**(settings or {})),
            kdb_cell=_kdb_cell,
            ports=[port.base for port in ports] if ports else [],
            vinsts=VInstances(),
        )
        self.kcl.register_cell(self)

    @property
    def base_kcell(self) -> TKCell:
        return self._base_kcell

    def __getitem__(self, key: int | str | None) -> ProtoPort[TUnit]:
        """Returns port from instance."""
        return self.ports[key]

    def __hash__(self) -> int:
        """Hash the KCell."""
        return hash(
            (
                self._base_kcell.kcl.library.name(),
                self._base_kcell.kdb_cell.cell_index(),
            )
        )

    def __eq__(self, other: object) -> bool:
        if not isinstance(other, ProtoTKCell):
            return False
        return self._base_kcell == other._base_kcell

    @property
    def name(self) -> str:
        """Name of the KCell."""
        return self._base_kcell.kdb_cell.name

    @name.setter
    def name(self, value: str) -> None:
        if self.locked:
            raise LockedError(self)
        self._base_kcell.kdb_cell.name = value

    @property
    def prop_id(self) -> int:
        """Gets the properties ID associated with the cell."""
        return self._base_kcell.kdb_cell.prop_id

    @prop_id.setter
    def prop_id(self, value: int) -> None:
        if self.locked:
            raise LockedError(self)
        self._base_kcell.kdb_cell.prop_id = value

    @property
    def ghost_cell(self) -> bool:
        """Returns a value indicating whether the cell is a "ghost cell"."""
        return self._base_kcell.kdb_cell.ghost_cell

    @ghost_cell.setter
    def ghost_cell(self, value: bool) -> None:
        if self.locked:
            raise LockedError(self)
        self._base_kcell.kdb_cell.ghost_cell = value

    def __getattr__(self, name: str) -> Any:
        """If KCell doesn't have an attribute, look in the KLayout Cell."""
        try:
            return super().__getattr__(name)  # type: ignore
        except Exception:
            return getattr(self._base_kcell.kdb_cell, name)

    def cell_index(self) -> int:
        """Gets the cell index."""
        return self._base_kcell.kdb_cell.cell_index()

    def shapes(self, layer: int | kdb.LayerInfo) -> kdb.Shapes:
        return self._base_kcell.kdb_cell.shapes(layer)

    @property
    @abstractmethod
    def insts(self) -> ProtoTInstances[TUnit]: ...

    def __copy__(self) -> Self:
        """Enables use of `copy.copy` and `copy.deep_copy`."""
        return self.dup()

    def dup(self) -> Self:
        """Copy the full cell.

        Sets `_locked` to `False`

        Returns:
            cell: Exact copy of the current cell.
                The name will have `$1` as duplicate names are not allowed
        """
        kdb_copy = self._kdb_copy()

        c = self.__class__(kcl=self.kcl, kdb_cell=kdb_copy)
        c.ports = self.ports.copy()

        c._base_kcell.settings = self.settings.model_copy()
        c._base_kcell.info = self.info.model_copy()
        c._base_kcell.vinsts = self._base_kcell.vinsts.copy()

        return c

    @property
    def kdb_cell(self) -> kdb.Cell:
        return self._base_kcell.kdb_cell

    def destroyed(self) -> bool:
        return self._base_kcell.kdb_cell._destroyed()

    @property
    def boundary(self) -> kdb.DPolygon | None:
        return self._base_kcell.boundary

    @boundary.setter
    def boundary(self, boundary: kdb.DPolygon | None) -> None:
        self._base_kcell.boundary = boundary

    def to_itype(self) -> KCell:
        """Convert the kcell to a dbu kcell."""
        return KCell(base_kcell=self._base_kcell)

    def to_dtype(self) -> DKCell:
        """Convert the kcell to a um kcell."""
        return DKCell(base_kcell=self._base_kcell)

    def show(
        self,
        lyrdb: rdb.ReportDatabase | Path | str | None = None,
        l2n: kdb.LayoutToNetlist | Path | str | None = None,
        keep_position: bool = True,
        save_options: kdb.SaveLayoutOptions | None = None,
        use_libraries: bool = True,
        library_save_options: kdb.SaveLayoutOptions | None = None,
    ) -> None:
        """Stream the gds to klive.

        Will create a temporary file of the gds and load it in KLayout via klive
        """
        if save_options is None:
            save_options = save_layout_options()
        if library_save_options is None:
            library_save_options = save_layout_options()
        show_f: ShowFunction = config.show_function or show
        show_f(
            self,
            lyrdb=lyrdb,
            l2n=l2n,
            keep_position=keep_position,
            save_options=save_options,
            use_libraries=use_libraries,
            library_save_options=library_save_options,
        )

    def plot(
        self,
        lyrdb: Path | str | None = None,
        display_type: Literal["image", "widget"] | None = None,
    ) -> None:
        """Display cell.

        Args:
            lyrdb: Path to the lyrdb file.
            display_type: Type of display. Options are "widget" or "image".

        """
        from .widgets.interactive import display_kcell

        display_kcell(self, lyrdb=lyrdb, display_type=display_type)

    def _ipython_display_(self) -> None:
        """Display a cell in a Jupyter Cell.

        Usage: Pass the kcell variable as an argument in the cell at the end
        """
        self.plot()

    def __repr__(self) -> str:
        """Return a string representation of the Cell."""
        port_names = [p.name for p in self.ports]
        return f"{self.name}: ports {port_names}, {len(self.insts)} instances"

    def delete(self) -> None:
        """Delete the cell."""
        ci = self.cell_index()
        self._base_kcell.kdb_cell.locked = False
        self.kcl.delete_cell(ci)

    @overload
    def create_port(
        self,
        *,
        name: str | None = None,
        trans: kdb.Trans,
        width: int,
        layer: LayerEnum | int,
        port_type: str = "optical",
    ) -> ProtoPort[TUnit]: ...

    @overload
    def create_port(
        self,
        *,
        name: str | None = None,
        dcplx_trans: kdb.DCplxTrans,
        width: int,
        layer: LayerEnum | int,
        port_type: str = "optical",
    ) -> ProtoPort[TUnit]: ...

    @overload
    def create_port(
        self,
        *,
        name: str | None = None,
        port: Port,
    ) -> ProtoPort[TUnit]: ...

    @overload
    def create_port(
        self,
        *,
        name: str | None = None,
        width: int,
        center: tuple[int, int],
        angle: int,
        layer: LayerEnum | int,
        port_type: str = "optical",
        mirror_x: bool = False,
    ) -> ProtoPort[TUnit]: ...

    @overload
    def create_port(
        self,
        *,
        name: str | None = None,
        trans: kdb.Trans,
        width: int,
        layer_info: kdb.LayerInfo,
        port_type: str = "optical",
    ) -> ProtoPort[TUnit]: ...

    @overload
    def create_port(
        self,
        *,
        name: str | None = None,
        dcplx_trans: kdb.DCplxTrans,
        width: int,
        layer_info: kdb.LayerInfo,
        port_type: str = "optical",
    ) -> ProtoPort[TUnit]: ...

    @overload
    def create_port(
        self,
        *,
        name: str | None = None,
        width: int,
        center: tuple[int, int],
        angle: int,
        layer_info: kdb.LayerInfo,
        port_type: str = "optical",
        mirror_x: bool = False,
    ) -> ProtoPort[TUnit]: ...

    @overload
    def create_port(
        self,
        *,
        name: str | None = None,
        cross_section: SymmetricalCrossSection,
        trans: kdb.Trans,
        port_type: str = "optical",
    ) -> ProtoPort[TUnit]: ...

    @overload
    def create_port(
        self,
        *,
        name: str | None = None,
        cross_section: SymmetricalCrossSection,
        dcplx_trans: kdb.DCplxTrans,
        port_type: str = "optical",
    ) -> ProtoPort[TUnit]: ...

    def create_port(self, **kwargs: Any) -> ProtoPort[TUnit]:
        """Proxy for [Ports.create_port][kfactory.kcell.Ports.create_port]."""
        if self.locked:
            raise LockedError(self)
        return self.ports.create_port(**kwargs)

    @overload
    @abstractmethod
    def create_inst(
        self: ProtoTKCell[int],
        cell: ProtoTKCell[Any] | int,
        trans: kdb.Trans | kdb.Vector | kdb.ICplxTrans | None = None,
        *,
        a: kdb.Vector | None = None,
        b: kdb.Vector | None = None,
        na: int = 1,
        nb: int = 1,
        libcell_as_static: bool = False,
        static_name_separator: str = "__",
    ) -> Instance: ...

    @overload
    @abstractmethod
    def create_inst(
        self: ProtoTKCell[float],
        cell: ProtoTKCell[Any] | int,
        trans: kdb.DTrans | kdb.DVector | kdb.DCplxTrans | None = None,
        *,
        a: kdb.DVector | None = None,
        b: kdb.DVector | None = None,
        na: int = 1,
        nb: int = 1,
        libcell_as_static: bool = False,
        static_name_separator: str = "__",
    ) -> DInstance: ...

    @abstractmethod
    def create_inst(
        self,
        cell: ProtoTKCell[Any] | int,
        trans: kdb.Trans
        | kdb.Vector
        | kdb.ICplxTrans
        | kdb.DTrans
        | kdb.DVector
        | kdb.DCplxTrans
        | None = None,
        *,
        a: kdb.Vector | kdb.DVector | None = None,
        b: kdb.Vector | kdb.DVector | None = None,
        na: int = 1,
        nb: int = 1,
        libcell_as_static: bool = False,
        static_name_separator: str = "__",
    ) -> Instance | DInstance: ...

    def _get_ci(
        self,
        cell: ProtoTKCell[Any],
        libcell_as_static: bool = False,
        static_name_separator: str = "__",
    ) -> int:
        if cell.layout() == self.layout():
            return cell.cell_index()
        assert cell.layout().library() is not None
        lib_ci = self.kcl.layout.add_lib_cell(cell.kcl.library, cell.cell_index())
        if lib_ci not in self.kcl.tkcells:
            cell.set_meta_data()
            kcell = self.kcl[lib_ci]
            kcell.get_meta_data()
        if libcell_as_static:
            cell.set_meta_data()
            ci = self.kcl.layout.convert_cell_to_static(lib_ci)
            kcell = self.kcl[ci]
            kcell.copy_meta_info(cell.kdb_cell)
            kcell.name = cell.kcl.name + static_name_separator + cell.name
            if cell.kcl.dbu != self.kcl.dbu:
                for port, lib_port in zip(kcell.ports, cell.ports, strict=False):
                    port.cross_section = cell.kcl.get_cross_section(
                        lib_port.cross_section.to_dtype(cell.kcl)
                    )
            return ci
        else:
            return lib_ci

    def icreate_inst(
        self,
        cell: ProtoTKCell[Any] | int,
        trans: kdb.Trans | kdb.Vector | kdb.ICplxTrans | None = None,
        *,
        a: kdb.Vector | None = None,
        b: kdb.Vector | None = None,
        na: int = 1,
        nb: int = 1,
        libcell_as_static: bool = False,
        static_name_separator: str = "__",
    ) -> Instance:
        """Add an instance of another KCell.

        Args:
            cell: The cell to be added
            trans: The integer transformation applied to the reference
            a: Vector for the array.
                Needs to be in positive X-direction. Usually this is only a
                Vector in x-direction. Some foundries won't allow other Vectors.
            b: Vector for the array.
                Needs to be in positive Y-direction. Usually this is only a
                Vector in x-direction. Some foundries won't allow other Vectors.
            na: Number of elements in direction of `a`
            nb: Number of elements in direction of `b`
            libcell_as_static: If the cell is a Library cell
                (different KCLayout object), convert it to a static cell. This can cause
                name collisions that are automatically resolved by appending $1[..n] on
                the newly created cell.
            static_name_separator: Stringt to separate the KCLayout name from the cell
                name when converting library cells (other KCLayout object than the one
                of this KCell) to static cells (copy them into this KCell's KCLayout).

        Returns:
            The created instance
        """
        if trans is None:
            trans = kdb.Trans()
        if isinstance(cell, int):
            ci = cell
        else:
            ci = self._get_ci(cell, libcell_as_static, static_name_separator)

        if a is None:
            inst = self._base_kcell.kdb_cell.insert(kdb.CellInstArray(ci, trans))
        else:
            if b is None:
                b = kdb.Vector()
            inst = self._base_kcell.kdb_cell.insert(
                kdb.CellInstArray(ci, trans, a, b, na, nb)
            )
        return Instance(kcl=self.kcl, instance=inst)

    def dcreate_inst(
        self,
        cell: ProtoTKCell[Any] | int,
        trans: kdb.DTrans | kdb.DVector | kdb.DCplxTrans | None = None,
        *,
        a: kdb.DVector | None = None,
        b: kdb.DVector | None = None,
        na: int = 1,
        nb: int = 1,
        libcell_as_static: bool = False,
        static_name_separator: str = "__",
    ) -> DInstance:
        """Add an instance of another KCell.

        Args:
            cell: The cell to be added
            trans: The integer transformation applied to the reference
            a: Vector for the array.
                Needs to be in positive X-direction. Usually this is only a
                Vector in x-direction. Some foundries won't allow other Vectors.
            b: Vector for the array.
                Needs to be in positive Y-direction. Usually this is only a
                Vector in x-direction. Some foundries won't allow other Vectors.
            na: Number of elements in direction of `a`
            nb: Number of elements in direction of `b`
            libcell_as_static: If the cell is a Library cell
                (different KCLayout object), convert it to a static cell. This can cause
                name collisions that are automatically resolved by appending $1[..n] on
                the newly created cell.
            static_name_separator: Stringt to separate the KCLayout name from the cell
                name when converting library cells (other KCLayout object than the one
                of this KCell) to static cells (copy them into this KCell's KCLayout).

        Returns:
            The created instance
        """
        if trans is None:
            trans = kdb.DTrans()
        if isinstance(cell, int):
            ci = cell
        else:
            ci = self._get_ci(cell, libcell_as_static, static_name_separator)

        if a is None:
            inst = self._base_kcell.kdb_cell.insert(kdb.DCellInstArray(ci, trans))
        else:
            if b is None:
                b = kdb.DVector()
            inst = self._base_kcell.kdb_cell.insert(
                kdb.DCellInstArray(ci, trans, a, b, na, nb)
            )
        return DInstance(kcl=self.kcl, instance=inst)

    def _kdb_copy(self) -> kdb.Cell:
        return self._base_kcell.kdb_cell.dup()

    def layout(self) -> kdb.Layout:
        return self._base_kcell.kdb_cell.layout()

    def library(self) -> kdb.Library:
        return self._base_kcell.kdb_cell.library()

    @abstractmethod
    def __lshift__(self, cell: AnyTKCell) -> ProtoTInstance[TUnit]: ...

    def auto_rename_ports(self, rename_func: Callable[..., None] | None = None) -> None:
        """Rename the ports with the schema angle -> "NSWE" and sort by x and y.

        Args:
            rename_func: Function that takes Iterable[Port] and renames them.
                This can of course contain a filter and only rename some of the ports
        """
        if self.locked:
            raise LockedError(self)
        if rename_func is None:
            self.kcl.rename_function(self.ports)
        else:
            rename_func(self.ports)

    def flatten(self, merge: bool = True) -> None:
        """Flatten the cell.

        Args:
            merge: Merge the shapes on all layers.
        """
        if self.locked:
            raise LockedError(self)
        for vinst in self._base_kcell.vinsts:
            vinst.insert_into_flat(self)
        self._base_kcell.vinsts = VInstances()
        self._base_kcell.kdb_cell.flatten(False)

        if merge:
            for layer in self.kcl.layout.layer_indexes():
                reg = kdb.Region(self.shapes(layer))
                reg = reg.merge()
                texts = kdb.Texts(self.shapes(layer))
                self.kdb_cell.clear(layer)
                self.shapes(layer).insert(reg)
                self.shapes(layer).insert(texts)

    def convert_to_static(self, recursive: bool = True) -> None:
        """Convert the KCell to a static cell if it is pdk KCell."""
        if self.library().name() == self.kcl.name:
            raise ValueError(f"KCell {self.qname()} is already a static KCell.")
        from .layout import kcls

        _lib_cell = kcls[self.library().name()][self.library_cell_index()]
        _lib_cell.set_meta_data()
        _kdb_cell = self.kcl.layout_cell(
            self.kcl.convert_cell_to_static(self.cell_index())
        )
        assert _kdb_cell is not None
        _kdb_cell.name = self.qname()
        _ci = _kdb_cell.cell_index()
        _old_kdb_cell = self._base_kcell.kdb_cell
        _kdb_cell.copy_meta_info(_lib_cell.kdb_cell)
        self.get_meta_data()

        if recursive:
            for ci in self.called_cells():
                kc = self.kcl[ci]
                if kc.is_library_cell():
                    kc.convert_to_static(recursive=recursive)

        self._base_kcell.kdb_cell = _kdb_cell
        for ci in _old_kdb_cell.caller_cells():
            c = self.kcl.layout_cell(ci)
            assert c is not None
            it = kdb.RecursiveInstanceIterator(self.kcl.layout, c)
            it.targets = [_old_kdb_cell.cell_index()]
            it.max_depth = 0
            insts = [instit.current_inst_element().inst() for instit in it.each()]
            for inst in insts:
                ca = inst.cell_inst
                ca.cell_index = _ci
                c.replace(inst, ca)

        self.kcl.layout.delete_cell(_old_kdb_cell.cell_index())

    def draw_ports(self) -> None:
        """Draw all the ports on their respective layer."""
        locked = self._base_kcell.kdb_cell.locked
        self._base_kcell.kdb_cell.locked = False
        polys: dict[int, kdb.Region] = {}

        for port in Ports(kcl=self.kcl, bases=self.ports.bases):
            w = port.width

            if w in polys:
                poly = polys[w]
            else:
                poly = kdb.Region()
                poly.insert(
                    kdb.Polygon(
                        [
                            kdb.Point(0, int(-w // 2)),
                            kdb.Point(0, int(w // 2)),
                            kdb.Point(int(w // 2), 0),
                        ]
                    )
                )
                if w > 20:
                    poly -= kdb.Region(
                        kdb.Polygon(
                            [
                                kdb.Point(int(w // 20), 0),
                                kdb.Point(
                                    int(w // 20), int(-w // 2 + int(w * 2.5 // 20))
                                ),
                                kdb.Point(int(w // 2 - int(w * 1.41 / 20)), 0),
                            ]
                        )
                    )
            polys[w] = poly
            if port.base.trans:
                self.shapes(port.layer).insert(poly.transformed(port.trans))
                self.shapes(port.layer).insert(kdb.Text(port.name or "", port.trans))
            else:
                self.shapes(port.layer).insert(poly, port.dcplx_trans)
                self.shapes(port.layer).insert(
                    kdb.Text(port.name if port.name else "", port.trans)
                )
        self._base_kcell.kdb_cell.locked = locked

    def write(
        self,
        filename: str | Path,
        save_options: kdb.SaveLayoutOptions | None = None,
        convert_external_cells: bool = False,
        set_meta_data: bool = True,
        autoformat_from_file_extension: bool = True,
    ) -> None:
        """Write a KCell to a GDS.

        See [KCLayout.write][kfactory.kcell.KCLayout.write] for more info.
        """
        if save_options is None:
            save_options = save_layout_options()
        self.insert_vinsts()
        match set_meta_data, convert_external_cells:
            case True, True:
                self.kcl.set_meta_data()
                for kcell in (self.kcl[ci] for ci in self.called_cells()):
                    if not kcell._destroyed():
                        if kcell.is_library_cell():
                            kcell.convert_to_static(recursive=True)
                        kcell.set_meta_data()
                if self.is_library_cell():
                    self.convert_to_static(recursive=True)
                self.set_meta_data()
            case True, False:
                self.kcl.set_meta_data()
                for kcell in (self.kcl[ci] for ci in self.called_cells()):
                    if not kcell._destroyed():
                        kcell.set_meta_data()
                self.set_meta_data()
            case False, True:
                for kcell in (self.kcl[ci] for ci in self.called_cells()):
                    if kcell.is_library_cell() and not kcell._destroyed():
                        kcell.convert_to_static(recursive=True)
                if self.is_library_cell():
                    self.convert_to_static(recursive=True)
            case _:
                ...

        for kci in (
            set(self._base_kcell.kdb_cell.called_cells()) & self.kcl.tkcells.keys()
        ):
            kc = self.kcl[kci]
            kc.insert_vinsts()

        filename = str(filename)
        if autoformat_from_file_extension:
            save_options.set_format_from_filename(filename)
        self._base_kcell.kdb_cell.write(filename, save_options)

    def read(
        self,
        filename: str | Path,
        options: kdb.LoadLayoutOptions | None = None,
        register_cells: bool = False,
        test_merge: bool = True,
        update_kcl_meta_data: Literal["overwrite", "skip", "drop"] = "drop",
        meta_format: Literal["v1", "v2", "v3"] | None = None,
    ) -> list[int]:
        """Read a GDS file into the existing KCell.

        Any existing meta info (KCell.info and KCell.settings) will be overwritten if
        a KCell already exists. Instead of overwriting the cells, they can also be
        loaded into new cells by using the corresponding cell_conflict_resolution.

        Layout meta infos are ignored from the loaded layout.

        Args:
            filename: Path of the GDS file.
            options: KLayout options to load from the GDS. Can determine how merge
                conflicts are handled for example. See
                https://www.klayout.de/doc-qt5/code/class_LoadLayoutOptions.html
            register_cells: If `True` create KCells for all cells in the GDS.
            test_merge: Check the layouts first whether they are compatible
                (no differences).
            update_kcl_meta_data: How to treat loaded KCLayout info.
                overwrite: overwrite existing info entries
                skip: keep existing info values
                drop: don't add any new info
            meta_format: How to read KCell metainfo from the gds. `v1` had stored port
                transformations as strings, never versions have them stored and loaded
                in their native KLayout formats.
        """
        # see: wait for KLayout update https://github.com/KLayout/klayout/issues/1609
        logger.critical(
            "KLayout <=0.28.15 (last update 2024-02-02) cannot read LayoutMetaInfo on"
            " 'Cell.read'. kfactory uses these extensively for ports, info, and "
            "settings. Therefore proceed at your own risk."
        )
        if meta_format is None:
            meta_format = config.meta_format
        if options is None:
            options = load_layout_options()
        fn = str(Path(filename).expanduser().resolve())
        if test_merge and (
            options.cell_conflict_resolution
            != kdb.LoadLayoutOptions.CellConflictResolution.RenameCell
        ):
            self.kcl.set_meta_data()
            for kcell in self.kcl.kcells.values():
                kcell.set_meta_data()
            layout_b = kdb.Layout()
            layout_b.read(fn, options)
            layout_a = self.kcl.layout.dup()
            layout_a.delete_cell(layout_a.cell(self.name).cell_index())
            diff = MergeDiff(
                layout_a=layout_a,
                layout_b=layout_b,
                name_a=self.name,
                name_b=Path(filename).stem,
            )
            diff.compare()
            if diff.dbu_differs:
                raise MergeError("Layouts' DBU differ. Check the log for more info.")
            elif diff.diff_xor.cells() > 0 or diff.layout_meta_diff:
                diff_kcl = KCLayout(self.name + "_XOR")
                diff_kcl.layout.assign(diff.diff_xor)
                show(diff_kcl)

                err_msg = (
                    f"Layout {self.name} cannot merge with layout "
                    f"{Path(filename).stem} safely. See the error messages "
                    f"or check with KLayout."
                )

                if diff.layout_meta_diff:
                    _yaml = ruamel.yaml.YAML(typ=["rt", "string"])
                    err_msg += (
                        "\nLayout Meta Diff:\n```\n"
                        + _yaml.dumps(dict(diff.layout_meta_diff))  # type: ignore[attr-defined]
                        + "\n```"
                    )
                if diff.cells_meta_diff:
                    _yaml = ruamel.yaml.YAML(typ=["rt", "string"])
                    err_msg += (
                        "\nLayout Meta Diff:\n```\n"
                        + _yaml.dumps(dict(diff.cells_meta_diff))  # type: ignore[attr-defined]
                        + "\n```"
                    )

                raise MergeError(err_msg)

        cell_ids = self._base_kcell.kdb_cell.read(fn, options)
        info, settings = self.kcl.get_meta_data()

        match update_kcl_meta_data:
            case "overwrite":
                for k, v in info.items():
                    self.kcl.info[k] = v
            case "skip":
                _info = self.info.model_dump()

                info.update(_info)
                self.kcl.info = Info(**info)
            case "drop":
                ...
        meta_format = settings.get("meta_format") or meta_format

        if register_cells:
            new_cis = set(cell_ids)

            for c in new_cis:
                kc = self.kcl[c]
                kc.get_meta_data(meta_format=meta_format)
        else:
            cis = self.kcl.tkcells.keys()
            new_cis = set(cell_ids)

            for c in new_cis & cis:
                kc = self.kcl[c]
                kc.get_meta_data(meta_format=meta_format)

        self.get_meta_data(meta_format=meta_format)

        return cell_ids

    def each_inst(self) -> Iterator[Instance]:
        """Iterates over all child instances (which may actually be instance arrays)."""
        yield from (
            Instance(self.kcl, inst) for inst in self._base_kcell.kdb_cell.each_inst()
        )

    def each_overlapping_inst(self, b: kdb.Box | kdb.DBox) -> Iterator[Instance]:
        """Gets the instances overlapping the given rectangle."""
        yield from (
            Instance(self.kcl, inst)
            for inst in self._base_kcell.kdb_cell.each_overlapping_inst(b)
        )

    def each_touching_inst(self, b: kdb.Box | kdb.DBox) -> Iterator[Instance]:
        """Gets the instances overlapping the given rectangle."""
        yield from (
            Instance(self.kcl, inst)
            for inst in self._base_kcell.kdb_cell.each_touching_inst(b)
        )

    @overload
    def insert(
        self, inst: Instance | kdb.CellInstArray | kdb.DCellInstArray
    ) -> Instance: ...

    @overload
    def insert(
        self, inst: kdb.CellInstArray | kdb.DCellInstArray, property_id: int
    ) -> Instance: ...

    def insert(
        self,
        inst: Instance | kdb.CellInstArray | kdb.DCellInstArray,
        property_id: int | None = None,
    ) -> Instance:
        """Inserts a cell instance given by another reference."""
        if self.locked:
            raise LockedError(self)
        if isinstance(inst, Instance):
            return Instance(self.kcl, self._base_kcell.kdb_cell.insert(inst.instance))
        else:
            if not property_id:
                return Instance(self.kcl, self._base_kcell.kdb_cell.insert(inst))
            else:
                assert isinstance(inst, kdb.CellInstArray | kdb.DCellInstArray)
                return Instance(
                    self.kcl, self._base_kcell.kdb_cell.insert(inst, property_id)
                )

    @overload
    def transform(
        self,
        inst: kdb.Instance,
        trans: kdb.Trans | kdb.DTrans | kdb.ICplxTrans | kdb.DCplxTrans,
        /,
        *,
        transform_ports: bool = True,
    ) -> Instance: ...

    @overload
    def transform(
        self,
        trans: kdb.Trans | kdb.DTrans | kdb.ICplxTrans | kdb.DCplxTrans,
        /,
        *,
        transform_ports: bool = True,
    ) -> None: ...

    def transform(
        self,
        inst_or_trans: kdb.Instance
        | kdb.Trans
        | kdb.DTrans
        | kdb.ICplxTrans
        | kdb.DCplxTrans,
        trans: kdb.Trans | kdb.DTrans | kdb.ICplxTrans | kdb.DCplxTrans | None = None,
        /,
        *,
        transform_ports: bool = True,
    ) -> Instance | None:
        """Transforms the instance or cell with the transformation given."""
        if trans:
            return Instance(
                self.kcl,
                self._base_kcell.kdb_cell.transform(
                    inst_or_trans,  # type: ignore[arg-type]
                    trans,  # type: ignore[arg-type]
                ),
            )
        self._base_kcell.kdb_cell.transform(inst_or_trans)  # type:ignore[arg-type]
        if transform_ports:
            if isinstance(inst_or_trans, kdb.DTrans):
                inst_or_trans = kdb.DCplxTrans(inst_or_trans)
            elif isinstance(inst_or_trans, kdb.ICplxTrans):
                inst_or_trans = kdb.DCplxTrans(inst_or_trans, self.kcl.dbu)

            if isinstance(inst_or_trans, kdb.Trans):
                for port in self.ports:
                    port.trans = inst_or_trans * port.trans
            else:
                for port in self.ports:
                    port.dcplx_trans = inst_or_trans * port.dcplx_trans  # type: ignore[operator]
        return None

    def set_meta_data(self) -> None:
        """Set metadata of the Cell.

        Currently, ports, settings and info will be set.
        """
        self.clear_meta_info()
        if not self.is_library_cell():
            for i, port in enumerate(self.ports):
                if port.base.trans is not None:
                    meta_info: dict[str, MetaData] = {
                        "name": port.name,
                        "cross_section": port.cross_section.name,
                        "trans": port.base.trans,
                        "port_type": port.port_type,
                        "info": port.info.model_dump(),
                    }

                    self.add_meta_info(
                        kdb.LayoutMetaInfo(f"kfactory:ports:{i}", meta_info, None, True)
                    )
                else:
                    meta_info = {
                        "name": port.name,
                        "cross_section": port.cross_section.name,
                        "dcplx_trans": port.dcplx_trans,
                        "port_type": port.port_type,
                        "info": port.info.model_dump(),
                    }

                    self.add_meta_info(
                        kdb.LayoutMetaInfo(f"kfactory:ports:{i}", meta_info, None, True)
                    )
            settings = self.settings.model_dump()
            if settings:
                self.add_meta_info(
                    kdb.LayoutMetaInfo("kfactory:settings", settings, None, True)
                )
            info = self.info.model_dump()
            if info:
                self.add_meta_info(
                    kdb.LayoutMetaInfo("kfactory:info", info, None, True)
                )
            settings_units = self.settings_units.model_dump()
            if settings_units:
                self.add_meta_info(
                    kdb.LayoutMetaInfo(
                        "kfactory:settings_units",
                        settings_units,
                        None,
                        True,
                    )
                )

            if self.function_name is not None:
                self.add_meta_info(
                    kdb.LayoutMetaInfo(
                        "kfactory:function_name", self.function_name, None, True
                    )
                )

            if self.basename is not None:
                self.add_meta_info(
                    kdb.LayoutMetaInfo("kfactory:basename", self.basename, None, True)
                )

    def get_meta_data(
        self,
        meta_format: Literal["v1", "v2", "v3"] | None = None,
    ) -> None:
        """Read metadata from the KLayout Layout object."""
        if meta_format is None:
            meta_format = config.meta_format
        port_dict: dict[str, Any] = {}
        settings: dict[str, MetaData] = {}
        settings_units: dict[str, str] = {}
        from .layout import kcls

        match meta_format:
            case "v3":
                self.ports.clear()
                meta_iter = (
                    kcls[self.library().name()][
                        self.library_cell_index()
                    ].each_meta_info()
                    if self.is_library_cell()
                    else self.each_meta_info()
                )
                for meta in meta_iter:
                    if meta.name.startswith("kfactory:ports"):
                        i = meta.name.removeprefix("kfactory:ports:")
                        port_dict[i] = meta.value
                    elif meta.name.startswith("kfactory:info"):
                        self._base_kcell.info = Info(**meta.value)
                    elif meta.name.startswith("kfactory:settings_units"):
                        self._base_kcell.settings_units = KCellSettingsUnits(
                            **meta.value
                        )
                    elif meta.name.startswith("kfactory:settings"):
                        self._base_kcell.settings = KCellSettings(**meta.value)
                    elif meta.name == "kfactory:function_name":
                        self._base_kcell.function_name = meta.value
                    elif meta.name == "kfactory:basename":
                        self._base_kcell.basename = meta.value

                if not self.is_library_cell():
                    for index in sorted(port_dict.keys()):
                        _v = port_dict[index]
                        _trans: kdb.Trans | None = _v.get("trans")
                        if _trans is not None:
                            self.create_port(
                                name=_v.get("name"),
                                trans=_trans,
                                cross_section=self.kcl.get_cross_section(
                                    _v["cross_section"]
                                ),
                                port_type=_v["port_type"],
                            )
                        else:
                            self.create_port(
                                name=_v.get("name"),
                                dcplx_trans=_v["dcplx_trans"],
                                cross_section=self.kcl.get_cross_section(
                                    _v["cross_section"]
                                ),
                                port_type=_v["port_type"],
                            )
                else:
                    lib_name = self.library().name()
                    for index in sorted(port_dict.keys()):
                        _v = port_dict[index]
                        _trans = _v.get("trans")
                        lib_kcl = kcls[lib_name]
                        cs = self.kcl.get_cross_section(
                            lib_kcl.get_cross_section(_v["cross_section"]).to_dtype(
                                lib_kcl
                            )
                        )

                        if _trans is not None:
                            self.create_port(
                                name=_v.get("name"),
                                trans=_trans.to_dtype(lib_kcl.dbu).to_itype(
                                    self.kcl.dbu
                                ),
                                cross_section=cs,
                                port_type=_v["port_type"],
                            )
                        else:
                            self.create_port(
                                name=_v.get("name"),
                                dcplx_trans=_v["dcplx_trans"],
                                cross_section=cs,
                                port_type=_v["port_type"],
                            )

            case "v2":
                for meta in self.each_meta_info():
                    if meta.name.startswith("kfactory:ports"):
                        i, _type = meta.name.removeprefix("kfactory:ports:").split(
                            ":", 1
                        )
                        if i not in port_dict:
                            port_dict[i] = {}
                        if not _type.startswith("info"):
                            port_dict[i][_type] = meta.value
                        else:
                            if "info" not in port_dict[i]:
                                port_dict[i]["info"] = {}
                            port_dict[i]["info"][_type.removeprefix("info:")] = (
                                meta.value
                            )
                    elif meta.name.startswith("kfactory:info"):
                        setattr(
                            self.info,
                            meta.name.removeprefix("kfactory:info:"),
                            meta.value,
                        )
                    elif meta.name.startswith("kfactory:settings_units"):
                        settings_units[
                            meta.name.removeprefix("kfactory:settings_units:")
                        ] = meta.value
                    elif meta.name.startswith("kfactory:settings"):
                        settings[meta.name.removeprefix("kfactory:settings:")] = (
                            meta.value
                        )

                    elif meta.name == "kfactory:function_name":
                        self.function_name = meta.value

                    elif meta.name == "kfactory:basename":
                        self.basename = meta.value

                self.settings = KCellSettings(**settings)
                self.settings_units = KCellSettingsUnits(**settings_units)

                self.ports.clear()
                for index in sorted(port_dict.keys()):
                    _d = port_dict[index]
                    name = _d.get("name", None)
                    port_type = _d["port_type"]
                    layer_info = _d["layer"]
                    width = _d["width"]
                    trans = _d.get("trans", None)
                    dcplx_trans = _d.get("dcplx_trans", None)
                    _port = Port(
                        name=name,
                        width=width,
                        layer_info=layer_info,
                        trans=kdb.Trans.R0,
                        kcl=self.kcl,
                        port_type=port_type,
                        info=_d.get("info", {}),
                    )
                    if trans:
                        _port.trans = trans
                    elif dcplx_trans:
                        _port.dcplx_trans = dcplx_trans

                    self.add_port(port=_port, keep_mirror=True)
            case "v1":
                for meta in self.each_meta_info():
                    if meta.name.startswith("kfactory:ports"):
                        i, _type = meta.name.removeprefix("kfactory:ports:").split(
                            ":", 1
                        )
                        if i not in port_dict:
                            port_dict[i] = {}
                        if not _type.startswith("info"):
                            port_dict[i][_type] = meta.value
                        else:
                            if "info" not in port_dict[i]:
                                port_dict[i]["info"] = {}
                            port_dict[i]["info"][_type.removeprefix("info:")] = (
                                meta.value
                            )
                    elif meta.name.startswith("kfactory:info"):
                        setattr(
                            self.info,
                            meta.name.removeprefix("kfactory:info:"),
                            meta.value,
                        )
                    elif meta.name.startswith("kfactory:settings_units"):
                        settings_units[
                            meta.name.removeprefix("kfactory:settings_units:")
                        ] = meta.value
                    elif meta.name.startswith("kfactory:settings"):
                        settings[meta.name.removeprefix("kfactory:settings:")] = (
                            meta.value
                        )

                    elif meta.name == "kfactory:function_name":
                        self.function_name = meta.value

                    elif meta.name == "kfactory:basename":
                        self.basename = meta.value

                self.settings = KCellSettings(**settings)
                self.settings_units = KCellSettingsUnits(**settings_units)

                self.ports.clear()
                for index in sorted(port_dict.keys()):
                    _d = port_dict[index]
                    name = _d.get("name", None)
                    port_type = _d["port_type"]
                    layer = _d["layer"]
                    width = _d["width"]
                    trans = _d.get("trans", None)
                    dcplx_trans = _d.get("dcplx_trans", None)
                    _port = Port(
                        name=name,
                        width=width,
                        layer_info=layer,
                        trans=kdb.Trans.R0,
                        kcl=self.kcl,
                        port_type=port_type,
                        info=_d.get("info", {}),
                    )
                    if trans:
                        _port.trans = kdb.Trans.from_s(trans)
                    elif dcplx_trans:
                        _port.dcplx_trans = kdb.DCplxTrans.from_s(dcplx_trans)

                    self.add_port(port=_port, keep_mirror=True)

    def ibbox(self, layer: int | None = None) -> kdb.Box:
        if layer is None:
            return self._base_kcell.kdb_cell.bbox()
        return self._base_kcell.kdb_cell.bbox(layer)

    def dbbox(self, layer: int | None = None) -> kdb.DBox:
        if layer is None:
            return self._base_kcell.kdb_cell.dbbox()
        return self._base_kcell.kdb_cell.dbbox(layer)

    def l2n(self, port_types: Iterable[str] = ("optical",)) -> kdb.LayoutToNetlist:
        """Generate a LayoutToNetlist object from the port types.

        Args:
            port_types: The port types to consider for the netlist extraction.
        """
        l2n = kdb.LayoutToNetlist(self.name, self.kcl.dbu)
        l2n.extract_netlist()
        il = l2n.internal_layout()

        called_kcells = [self.kcl[ci] for ci in self.called_cells()]
        called_kcells.sort(key=lambda c: c.hierarchy_levels())

        for c in called_kcells:
            c.circuit(l2n, port_types=port_types)
        self.circuit(l2n, port_types=port_types)
        il.assign(self.kcl.layout)
        return l2n

    def circuit(
        self, l2n: kdb.LayoutToNetlist, port_types: Iterable[str] = ("optical",)
    ) -> None:
        """Create the circuit of the KCell in the given netlist."""
        netlist = l2n.netlist()

        def port_filter(num_port: tuple[int, ProtoPort[Any]]) -> bool:
            return num_port[1].port_type in port_types

        circ = kdb.Circuit()
        circ.name = self.name
        circ.cell_index = self.cell_index()
        circ.boundary = self.boundary or kdb.DPolygon(self.dbbox())

        inst_ports: dict[
            str,
            dict[str, list[tuple[int, int, Instance, Port, kdb.SubCircuit]]],
        ] = {}
        cell_ports: dict[str, dict[str, list[tuple[int, Port]]]] = {}

        # sort the cell's ports by position and layer

        portnames: set[str] = set()

        for i, port in filter(
            port_filter, enumerate(Ports(kcl=self.kcl, bases=self.ports.bases))
        ):
            _trans = port.trans.dup()
            _trans.angle = _trans.angle % 2
            _trans.mirror = False
            layer_info = self.kcl.layout.get_info(port.layer)
            layer = f"{layer_info.layer}_{layer_info.datatype}"

            if port.name in portnames:
                raise ValueError(
                    "Netlist extraction is not possible with"
                    f" colliding port names. Duplicate name: {port.name}"
                )

            v = _trans.disp
            h = f"{v.x}_{v.y}"
            if h not in cell_ports:
                cell_ports[h] = {}
            if layer not in cell_ports[h]:
                cell_ports[h][layer] = []
            cell_ports[h][layer].append((i, port))

            if port.name:
                portnames.add(port.name)

        # create nets and connect pins for each cell_port
        for _, layer_dict in cell_ports.items():
            for _, _ports in layer_dict.items():
                net = circ.create_net(
                    "-".join(_port[1].name or f"{_port[0]}" for _port in _ports)
                )
                for i, port in _ports:
                    pin = circ.create_pin(port.name or f"{i}")
                    circ.connect_pin(pin, net)

        # sort the ports of all instances by position and layer
        for i, inst in enumerate(self.insts):
            name = inst.name or f"{i}_{inst.cell.name}"
            subc = circ.create_subcircuit(
                netlist.circuit_by_cell_index(inst.cell_index), name
            )
            subc.trans = inst.dcplx_trans

            for j, port in filter(
                port_filter,
                enumerate(Ports(kcl=self.kcl, bases=[p.base for p in inst.ports])),
            ):
                _trans = port.trans.dup()
                _trans.angle = _trans.angle % 2
                _trans.mirror = False
                v = _trans.disp
                h = f"{v.x}_{v.y}"
                layer_info = self.kcl.layout.get_info(port.layer)
                layer = f"{layer_info.layer}_{layer_info.datatype}"
                if h not in inst_ports:
                    inst_ports[h] = {}
                if layer not in inst_ports[h]:
                    inst_ports[h][layer] = []
                inst_ports[h][layer].append(
                    (i, j, Instance(kcl=self.kcl, instance=inst.instance), port, subc)
                )

        # go through each position and layer and connect ports to their matching cell
        # port or connect the instance ports
        for h, inst_layer_dict in inst_ports.items():
            for layer, ports in inst_layer_dict.items():
                if h in cell_ports and layer in cell_ports[h]:
                    # connect a cell port to its matching instance port
                    cellports = cell_ports[h][layer]

                    assert len(cellports) == 1, (
                        "Netlists with directly connect cell ports"
                        " are currently not supported"
                    )
                    assert len(ports) == 1, (
                        "Multiple instance "
                        f"{[instance_port_name(p[2], p[3]) for p in ports]}"
                        f"ports connected to the cell port {cellports[0]}"
                        " this is currently not supported and most likely a bug"
                    )

                    inst_port = ports[0]
                    port = inst_port[3]

                    port_check(cellports[0][1], port, PortCheck.all_overlap)
                    subc = inst_port[4]
                    subc.connect_pin(
                        subc.circuit_ref().pin_by_name(port.name or str(inst_port[1])),
                        circ.net_by_name(cellports[0][1].name or f"{cellports[0][0]}"),
                    )
                else:
                    # connect instance ports to each other
                    name = "-".join(
                        [
                            (inst.name or str(i)) + "_" + (port.name or str(j))
                            for i, j, inst, port, _ in ports
                        ]
                    )

                    net = circ.create_net(name)
                    assert len(ports) <= 2, (
                        "Optical connection with more than two ports are not supported "
                        f"{[_port[3] for _port in ports]}"
                    )
                    if len(ports) == 2:
                        port_check(ports[0][3], ports[1][3], PortCheck.all_opposite)
                        for _, j, _, port, subc in ports:
                            subc.connect_pin(
                                subc.circuit_ref().pin_by_name(port.name or str(j)), net
                            )
        netlist.add(circ)

    def connectivity_check(
        self,
        port_types: list[str] | None = None,
        layers: list[int] | None = None,
        db: rdb.ReportDatabase | None = None,
        recursive: bool = True,
        add_cell_ports: bool = False,
        check_layer_connectivity: bool = True,
    ) -> rdb.ReportDatabase:
        """Create a ReportDatabase for port problems.

        Problems are overlapping ports that aren't aligned, more than two ports
        overlapping, width mismatch, port_type mismatch.

        Args:
            port_types: Filter for certain port typers
            layers: Only create the report for certain layers
            db: Use an existing ReportDatabase instead of creating a new one
            recursive: Create the report not only for this cell, but all child cells as
                well.
            add_cell_ports: Also add a category "CellPorts" which contains all the cells
                selected ports.
            check_layer_connectivity: Check whether the layer overlaps with instances.
        """
        if layers is None:
            layers = []
        if port_types is None:
            port_types = []
        db_: rdb.ReportDatabase = db or rdb.ReportDatabase(
            f"Connectivity Check {self.name}"
        )
        assert isinstance(db_, rdb.ReportDatabase)
        if recursive:
            cc = self.called_cells()
            for c in self.kcl.each_cell_bottom_up():
                if c in cc:
                    self.kcl[c].connectivity_check(
                        port_types=port_types, db=db_, recursive=False
                    )
        db_cell = db_.create_cell(self.name)
        cell_ports: dict[int, dict[tuple[float, float], list[ProtoPort[Any]]]] = {}
        layer_cats: dict[int, rdb.RdbCategory] = {}

        def layer_cat(layer: int) -> rdb.RdbCategory:
            if layer not in layer_cats:
                if isinstance(layer, LayerEnum):
                    ln = str(layer.name)
                else:
                    li = self.kcl.get_info(layer)
                    ln = str(li).replace("/", "_")
                layer_cats[layer] = db_.category_by_path(ln) or db_.create_category(ln)
            return layer_cats[layer]

        for port in Ports(kcl=self.kcl, bases=self.ports.bases):
            if (not port_types or port.port_type in port_types) and (
                not layers or port.layer in layers
            ):
                if add_cell_ports:
                    c_cat = db_.category_by_path(
                        f"{layer_cat(port.layer).path()}.CellPorts"
                    ) or db_.create_category(layer_cat(port.layer), "CellPorts")
                    it = db_.create_item(db_cell, c_cat)
                    if port.name:
                        it.add_value(f"Port name: {port.name}")
                    if port.base.trans:
                        it.add_value(
                            self.kcl.to_um(
                                port_polygon(port.width).transformed(port.trans)
                            )
                        )
                    else:
                        it.add_value(
                            self.kcl.to_um(port_polygon(port.width)).transformed(
                                port.dcplx_trans
                            )
                        )
                xy = (port.x, port.y)
                if port.layer not in cell_ports:
                    cell_ports[port.layer] = {xy: [port]}
                else:
                    if xy not in cell_ports[port.layer]:
                        cell_ports[port.layer][xy] = [port]
                    else:
                        cell_ports[port.layer][xy].append(port)
                rec_it = kdb.RecursiveShapeIterator(
                    self.kcl.layout,
                    self._base_kcell.kdb_cell,
                    port.layer,
                    kdb.Box(2, port.width).transformed(port.trans),
                )
                edges = kdb.Region(rec_it).merge().edges().merge()
                port_edge = kdb.Edge(0, port.width // 2, 0, -port.width // 2)
                if port.base.trans:
                    port_edge = port_edge.transformed(port.trans)
                else:
                    port_edge = port_edge.transformed(
                        kdb.ICplxTrans(port.dcplx_trans, self.kcl.dbu)
                    )
                p_edges = kdb.Edges([port_edge])
                phys_overlap = p_edges & edges
                if not phys_overlap.is_empty() and phys_overlap[0] != port_edge:
                    p_cat = db_.category_by_path(
                        layer_cat(port.layer).path() + ".PartialPhysicalShape"
                    ) or db_.create_category(
                        layer_cat(port.layer), "PartialPhysicalShape"
                    )
                    it = db_.create_item(db_cell, p_cat)
                    it.add_value(
                        "Insufficient overlap, partial overlap with polygon of"
                        f" {(phys_overlap[0].p1 - phys_overlap[0].p2).abs()}/"
                        f"{port.width}"
                    )
                    it.add_value(
                        self.kcl.to_um(port_polygon(port.width).transformed(port.trans))
                        if port.base.trans
                        else self.kcl.to_um(port_polygon(port.width)).transformed(
                            port.dcplx_trans
                        )
                    )
                elif phys_overlap.is_empty():
                    p_cat = db_.category_by_path(
                        layer_cat(port.layer).path() + ".MissingPhysicalShape"
                    ) or db_.create_category(
                        layer_cat(port.layer), "MissingPhysicalShape"
                    )
                    it = db_.create_item(db_cell, p_cat)
                    it.add_value(
                        f"Found no overlapping Edge with Port {port.name or str(port)}"
                    )
                    it.add_value(
                        self.kcl.to_um(port_polygon(port.width).transformed(port.trans))
                        if port.base.trans
                        else self.kcl.to_um(port_polygon(port.width)).transformed(
                            port.dcplx_trans
                        )
                    )

        inst_ports: dict[
            LayerEnum | int, dict[tuple[int, int], list[tuple[Port, KCell]]]
        ] = {}
        for inst in self.insts:
            for port in Ports(kcl=self.kcl, bases=[p.base for p in inst.ports]):
                if (not port_types or port.port_type in port_types) and (
                    not layers or port.layer in layers
                ):
                    xy = (port.x, port.y)
                    if port.layer not in inst_ports:
                        inst_ports[port.layer] = {xy: [(port, inst.cell.to_itype())]}
                    else:
                        if xy not in inst_ports[port.layer]:
                            inst_ports[port.layer][xy] = [(port, inst.cell.to_itype())]
                        else:
                            inst_ports[port.layer][xy].append(
                                (port, inst.cell.to_itype())
                            )

        for layer, port_coord_mapping in inst_ports.items():
            lc = layer_cat(layer)
            for coord, ports in port_coord_mapping.items():
                match len(ports):
                    case 1:
                        if layer in cell_ports and coord in cell_ports[layer]:
                            ccp = check_cell_ports(
                                cell_ports[layer][coord][0], ports[0][0]
                            )
                            if ccp & 1:
                                subc = db_.category_by_path(
                                    lc.path() + ".WidthMismatch"
                                ) or db_.create_category(lc, "WidthMismatch")
                                create_port_error(
                                    ports[0][0],
                                    cell_ports[layer][coord][0],
                                    ports[0][1],
                                    self,
                                    db_,
                                    db_cell,
                                    subc,
                                    self.kcl.dbu,
                                )

                            if ccp & 2:
                                subc = db_.category_by_path(
                                    lc.path() + ".AngleMismatch"
                                ) or db_.create_category(lc, "AngleMismatch")
                                create_port_error(
                                    ports[0][0],
                                    cell_ports[layer][coord][0],
                                    ports[0][1],
                                    self,
                                    db_,
                                    db_cell,
                                    subc,
                                    self.kcl.dbu,
                                )
                            if ccp & 4:
                                subc = db_.category_by_path(
                                    lc.path() + ".TypeMismatch"
                                ) or db_.create_category(lc, "TypeMismatch")
                                create_port_error(
                                    ports[0][0],
                                    cell_ports[layer][coord][0],
                                    ports[0][1],
                                    self,
                                    db_,
                                    db_cell,
                                    subc,
                                    self.kcl.dbu,
                                )
                        else:
                            subc = db_.category_by_path(
                                lc.path() + ".OrphanPort"
                            ) or db_.create_category(lc, "OrphanPort")
                            it = db_.create_item(db_cell, subc)
                            it.add_value(
                                f"Port Name: {ports[0][1].name}"
                                f"{ports[0][0].name or str(ports[0][0])})"
                            )
                            if ports[0][0]._base.trans:
                                it.add_value(
                                    self.kcl.to_um(
                                        port_polygon(ports[0][0].width).transformed(
                                            ports[0][0]._base.trans
                                        )
                                    )
                                )
                            else:
                                it.add_value(
                                    self.kcl.to_um(
                                        port_polygon(port.width)
                                    ).transformed(port.dcplx_trans)
                                )

                    case 2:
                        cip = check_inst_ports(ports[0][0], ports[1][0])
                        if cip & 1:
                            subc = db_.category_by_path(
                                lc.path() + ".WidthMismatch"
                            ) or db_.create_category(lc, "WidthMismatch")
                            create_port_error(
                                ports[0][0],
                                ports[1][0],
                                ports[0][1],
                                ports[1][1],
                                db_,
                                db_cell,
                                subc,
                                self.kcl.dbu,
                            )

                        if cip & 2:
                            subc = db_.category_by_path(
                                lc.path() + ".AngleMismatch"
                            ) or db_.create_category(lc, "AngleMismatch")
                            create_port_error(
                                ports[0][0],
                                ports[1][0],
                                ports[0][1],
                                ports[1][1],
                                db_,
                                db_cell,
                                subc,
                                self.kcl.dbu,
                            )
                        if cip & 4:
                            subc = db_.category_by_path(
                                lc.path() + ".TypeMismatch"
                            ) or db_.create_category(lc, "TypeMismatch")
                            create_port_error(
                                ports[0][0],
                                ports[1][0],
                                ports[0][1],
                                ports[1][1],
                                db_,
                                db_cell,
                                subc,
                                self.kcl.dbu,
                            )
                        if layer in cell_ports and coord in cell_ports[layer]:
                            subc = db_.category_by_path(
                                lc.path() + ".portoverlap"
                            ) or db_.create_category(lc, "portoverlap")
                            it = db_.create_item(db_cell, subc)
                            text = "Port Names: "
                            values: list[rdb.RdbItemValue] = []
                            cell_port = cell_ports[layer][coord][0]
                            text += (
                                f"{self.name}."
                                f"{cell_port.name or cell_port.trans.to_s()}/"
                            )
                            if cell_port.base.trans:
                                values.append(
                                    rdb.RdbItemValue(
                                        self.kcl.to_um(
                                            port_polygon(cell_port.width).transformed(
                                                cell_port.base.trans
                                            )
                                        )
                                    )
                                )
                            else:
                                values.append(
                                    rdb.RdbItemValue(
                                        self.kcl.to_um(
                                            port_polygon(cell_port.width)
                                        ).transformed(cell_port.dcplx_trans)
                                    )
                                )
                            for _port in ports:
                                text += (
                                    f"{_port[1].name}."
                                    f"{_port[0].name or _port[0].trans.to_s()}/"
                                )

                                values.append(
                                    rdb.RdbItemValue(
                                        self.kcl.to_um(
                                            port_polygon(_port[0].width).transformed(
                                                _port[0].trans
                                            )
                                        )
                                    )
                                )
                            it.add_value(text[:-1])
                            for value in values:
                                it.add_value(value)

                    case x if x > 2:
                        subc = db_.category_by_path(
                            lc.path() + ".portoverlap"
                        ) or db_.create_category(lc, "portoverlap")
                        it = db_.create_item(db_cell, subc)
                        text = "Port Names: "
                        values = []
                        for _port in ports:
                            text += (
                                f"{_port[1].name}."
                                f"{_port[0].name or _port[0].trans.to_s()}/"
                            )

                            values.append(
                                rdb.RdbItemValue(
                                    self.kcl.to_um(
                                        port_polygon(_port[0].width).transformed(
                                            _port[0].trans
                                        )
                                    )
                                )
                            )
                        it.add_value(text[:-1])
                        for value in values:
                            it.add_value(value)
                    case _:
                        raise ValueError(f"Unexpected number of ports: {len(ports)}")
            if check_layer_connectivity:
                error_region_shapes = kdb.Region()
                error_region_instances = kdb.Region()
                reg = kdb.Region(self.shapes(layer))
                inst_regions: dict[int, kdb.Region] = {}
                inst_region = kdb.Region()
                for i, inst in enumerate(self.insts):
                    _bbox = inst.bbox(layer)
                    _inst_region = kdb.Region(
                        kdb.DBox(
                            _bbox.left, _bbox.bottom, _bbox.right, _bbox.top
                        ).to_itype(self.kcl.dbu)
                    )
                    inst_shapes: kdb.Region | None = None
                    if not (inst_region & _inst_region).is_empty():
                        if inst_shapes is None:
                            inst_shapes = kdb.Region()
                            shape_it = self.begin_shapes_rec_overlapping(
                                layer, inst.bbox(layer)
                            )
                            shape_it.select_cells([inst.cell.cell_index()])
                            shape_it.min_depth = 1
                            for _it in shape_it.each():
                                if _it.path()[0].inst() == inst.instance:
                                    inst_shapes.insert(
                                        _it.shape().polygon.transformed(_it.trans())
                                    )

                        for j, _reg in inst_regions.items():
                            if _reg & _inst_region:
                                __reg = kdb.Region()
                                shape_it = self.begin_shapes_rec_touching(
                                    layer, (_reg & _inst_region).bbox()
                                )
                                shape_it.select_cells([self.insts[j].cell.cell_index()])
                                shape_it.min_depth = 1
                                for _it in shape_it.each():
                                    if _it.path()[0].inst() == self.insts[j].instance:
                                        __reg.insert(
                                            _it.shape().polygon.transformed(_it.trans())
                                        )

                                error_region_instances.insert(__reg & inst_shapes)

                    if not (_inst_region & reg).is_empty():
                        rec_it = self.begin_shapes_rec_touching(
                            layer, (_inst_region & reg).bbox()
                        )
                        rec_it.min_depth = 1
                        error_region_shapes += kdb.Region(rec_it) & reg
                    inst_region += _inst_region
                    inst_regions[i] = _inst_region
                if not error_region_shapes.is_empty():
                    sc = db_.category_by_path(
                        layer_cat(layer).path() + ".ShapeInstanceshapeOverlap"
                    ) or db_.create_category(
                        layer_cat(layer), "ShapeInstanceshapeOverlap"
                    )
                    it = db_.create_item(db_cell, sc)
                    it.add_value("Shapes overlapping with shapes of instances")
                    for poly in error_region_shapes.merge().each():
                        it.add_value(self.kcl.to_um(poly))
                if not error_region_instances.is_empty():
                    sc = db_.category_by_path(
                        layer_cat(layer).path() + ".InstanceshapeOverlap"
                    ) or db_.create_category(layer_cat(layer), "InstanceshapeOverlap")
                    it = db_.create_item(db_cell, sc)
                    it.add_value(
                        "Instance shapes overlapping with shapes of other instances"
                    )
                    for poly in error_region_instances.merge().each():
                        it.add_value(self.kcl.to_um(poly))

        return db_

    def insert_vinsts(self, recursive: bool = True) -> None:
        """Insert all virtual instances and create Instances of real KCells."""
        if not self._base_kcell.kdb_cell._destroyed():
            for vi in self._base_kcell.vinsts:
                vi.insert_into(self)
            self._base_kcell.vinsts.clear()
            called_cell_indexes = self._base_kcell.kdb_cell.called_cells()
            for c in sorted(
                set(
                    self.kcl[ci]
                    for ci in called_cell_indexes
                    if not self.kcl[ci].kdb_cell._destroyed()
                )
                & self.kcl.tkcells.keys(),
                key=lambda c: c.hierarchy_levels(),
            ):
                for vi in c._base_kcell.vinsts:
                    vi.insert_into(c)
                c._base_kcell.vinsts.clear()


class DKCell(ProtoTKCell[float], UMGeometricObject):
    """Cell with floating point units."""

    yaml_tag: ClassVar[str] = "!DKCell"

    @overload
    def __init__(self, *, base_kcell: TKCell) -> None: ...

    @overload
    def __init__(
        self,
        *,
        name: str | None = None,
        kcl: KCLayout | None = None,
        kdb_cell: kdb.Cell | None = None,
        ports: Iterable[ProtoPort[Any]] | None = None,
        info: dict[str, Any] | None = None,
        settings: dict[str, Any] | None = None,
    ) -> None: ...

    def __init__(
        self,
        *,
        base_kcell: TKCell | None = None,
        name: str | None = None,
        kcl: KCLayout | None = None,
        kdb_cell: kdb.Cell | None = None,
        ports: Iterable[ProtoPort[Any]] | None = None,
        info: dict[str, Any] | None = None,
        settings: dict[str, Any] | None = None,
    ) -> None:
        """Constructor of KCell.

        Args:
            base_kcell: If not `None`, a KCell will be created from and existing
                KLayout Cell
            name: Name of the cell, if None will autogenerate name to
                "Unnamed_<cell_index>".
            kcl: KCLayout the cell should be attached to.
            kdb_cell: If not `None`, a KCell will be created from and existing
                KLayout Cell
            ports: Attach an existing [Ports][kfactory.kcell.Ports] object to the KCell,
                if `None` create an empty one.
            info: Info object to attach to the KCell.
            settings: KCellSettings object to attach to the KCell.
        """
        super().__init__(
            base_kcell=base_kcell,
            name=name,
            kcl=kcl,
            kdb_cell=kdb_cell,
            ports=ports,
            info=info,
            settings=settings,
        )

    @property
    def ports(self) -> DPorts:
        """Ports associated with the cell."""
        return DPorts(kcl=self.kcl, bases=self._base_kcell.ports)

    @ports.setter
    def ports(self, new_ports: Iterable[ProtoPort[Any]]) -> None:
        if self.locked:
            raise LockedError(self)
        self._base_kcell.ports = [port.base for port in new_ports]

    @property
    def insts(self) -> DInstances:
        """Instances associated with the cell."""
        return DInstances(cell=self._base_kcell)

    def __lshift__(self, cell: AnyTKCell) -> DInstance:
        """Convenience function for [create_inst][kfactory.kcell.KCell.create_inst].

        Args:
            cell: The cell to be added as an instance
        """
        return DInstance(kcl=self.kcl, instance=self.create_inst(cell).instance)

    def create_port(self, **kwargs: Any) -> DPort:
        """Create a port in the cell."""
        if self.locked:
            raise LockedError(self)
        return self.ports.create_port(**kwargs)

    def create_inst(
        self,
        cell: ProtoTKCell[Any] | int,
        trans: kdb.DTrans | kdb.DVector | kdb.DCplxTrans | None = None,
        *,
        a: kdb.DVector | None = None,
        b: kdb.DVector | None = None,
        na: int = 1,
        nb: int = 1,
        libcell_as_static: bool = False,
        static_name_separator: str = "__",
    ) -> DInstance:
        return DInstance(
            kcl=self.kcl,
            instance=self.dcreate_inst(
                cell,
                trans or kdb.DTrans(),
                a=a,
                b=b,
                na=na,
                nb=nb,
                libcell_as_static=libcell_as_static,
                static_name_separator=static_name_separator,
            ).instance,
        )


class KCell(ProtoTKCell[int], DBUGeometricObject):
    """Cell with integer units."""

    yaml_tag: ClassVar[str] = "!KCell"

    @overload
    def __init__(self, *, base_kcell: TKCell) -> None: ...

    @overload
    def __init__(
        self,
        *,
        name: str | None = None,
        kcl: KCLayout | None = None,
        kdb_cell: kdb.Cell | None = None,
        ports: Iterable[ProtoPort[Any]] | None = None,
        info: dict[str, Any] | None = None,
        settings: dict[str, Any] | None = None,
    ) -> None: ...

    def __init__(
        self,
        *,
        base_kcell: TKCell | None = None,
        name: str | None = None,
        kcl: KCLayout | None = None,
        kdb_cell: kdb.Cell | None = None,
        ports: Iterable[ProtoPort[Any]] | None = None,
        info: dict[str, Any] | None = None,
        settings: dict[str, Any] | None = None,
    ) -> None:
        """Constructor of KCell.

        Args:
            base_kcell: If not `None`, a KCell will be created from and existing
                KLayout Cell
            name: Name of the cell, if None will autogenerate name to
                "Unnamed_<cell_index>".
            kcl: KCLayout the cell should be attached to.
            kdb_cell: If not `None`, a KCell will be created from and existing
                KLayout Cell
            ports: Attach an existing [Ports][kfactory.kcell.Ports] object to the KCell,
                if `None` create an empty one.
            info: Info object to attach to the KCell.
            settings: KCellSettings object to attach to the KCell.
        """
        super().__init__(
            base_kcell=base_kcell,
            name=name,
            kcl=kcl,
            kdb_cell=kdb_cell,
            ports=ports,
            info=info,
            settings=settings,
        )

    @property
    def ports(self) -> Ports:
        """Ports associated with the cell."""
        return Ports(kcl=self.kcl, bases=self._base_kcell.ports)

    @ports.setter
    def ports(self, new_ports: Iterable[ProtoPort[Any]]) -> None:
        if self.locked:
            raise LockedError(self)
        self._base_kcell.ports = [port.base for port in new_ports]

    @property
    def insts(self) -> Instances:
        """Instances associated with the cell."""
        return Instances(cell=self._base_kcell)

    def __lshift__(self, cell: AnyTKCell) -> Instance:
        """Convenience function for [create_inst][kfactory.kcell.KCell.create_inst].

        Args:
            cell: The cell to be added as an instance
        """
        return self.create_inst(cell)

    def create_port(self, **kwargs: Any) -> Port:
        """Create a port in the cell."""
        if self.locked:
            raise LockedError(self)
        return self.ports.create_port(**kwargs)

    def create_inst(
        self,
        cell: AnyTKCell | int,
        trans: kdb.Trans | kdb.Vector | kdb.ICplxTrans | None = None,
        *,
        a: kdb.Vector | None = None,
        b: kdb.Vector | None = None,
        na: int = 1,
        nb: int = 1,
        libcell_as_static: bool = False,
        static_name_separator: str = "__",
    ) -> Instance:
        return Instance(
            kcl=self.kcl,
            instance=self.icreate_inst(
                cell,
                trans or kdb.Trans(),
                a=a,
                b=b,
                na=na,
                nb=nb,
                libcell_as_static=libcell_as_static,
                static_name_separator=static_name_separator,
            ).instance,
        )

    @classmethod
    def from_yaml(
        cls,
        constructor: SafeConstructor,
        node: Any,
        verbose: bool = False,
    ) -> Self:
        """Internal function used by the placer to convert yaml to a KCell."""
        d = SafeConstructor.construct_mapping(
            constructor,
            node,
            deep=True,
        )
        cell = cls(name=d["name"])
        if verbose:
            print(f"Building {d['name']}")
        for _d in d.get("ports", Ports(ports=[], kcl=cell.kcl)):
            if "dcplx_trans" in _d:
                p = cell.create_port(
                    name=str(_d["name"]),
                    dcplx_trans=kdb.DCplxTrans.from_s(_d["dcplx_trans"]),
                    width=cell.kcl.to_dbu(_d["dwidth"]),
                    layer=cell.kcl.layer(kdb.LayerInfo.from_string(_d["layer"])),
                    port_type=_d["port_type"],
                )
            else:
                p = cell.create_port(
                    name=str(_d["name"]),
                    trans=kdb.Trans.from_s(_d["trans"]),
                    width=cell.kcl.to_dbu(int(_d["width"])),
                    layer=cell.kcl.layer(kdb.LayerInfo.from_string(_d["layer"])),
                    port_type=_d["port_type"],
                )
            p.info = Info(
                **{
                    name: deserialize_setting(setting)
                    for name, setting in _d["info"].items()
                }
            )
        cell.settings = KCellSettings(
            **{
                name: deserialize_setting(setting)
                for name, setting in d.get("settings", {}).items()
            }
        )
        cell.info = Info(
            **{
                name: deserialize_setting(setting)
                for name, setting in d.get("info", {}).items()
            }
        )
        for inst in d.get("insts", []):
            if "cellname" in inst:
                _cell = cell.kcl[inst["cellname"]]
            elif "cellfunction" in inst:
                module_name, fname = inst["cellfunction"].rsplit(".", 1)
                module = importlib.import_module(module_name)
                cellf = getattr(module, fname)
                _cell = cellf(**inst["settings"])
                del module
            else:
                raise NotImplementedError(
                    'To define an instance, either a "cellfunction" or'
                    ' a "cellname" needs to be defined'
                )
            t = inst.get("trans", {})
            if isinstance(t, str):
                cell.create_inst(
                    _cell,
                    kdb.Trans.from_s(inst["trans"]),
                )
            else:
                angle = t.get("angle", 0)
                mirror = t.get("mirror", False)

                kinst = cell.create_inst(
                    _cell,
                    kdb.Trans(angle, mirror, 0, 0),
                )

                x0_yml = t.get("x0", DEFAULT_TRANS["x0"])
                y0_yml = t.get("y0", DEFAULT_TRANS["y0"])
                x_yml = t.get("x", DEFAULT_TRANS["x"])
                y_yml = t.get("y", DEFAULT_TRANS["y"])
                margin = t.get("margin", DEFAULT_TRANS["margin"])
                margin_x = margin.get(
                    "x",
                    DEFAULT_TRANS["margin"]["x"],  # type: ignore[index]
                )
                margin_y = margin.get(
                    "y",
                    DEFAULT_TRANS["margin"]["y"],  # type: ignore[index]
                )
                margin_x0 = margin.get(
                    "x0",
                    DEFAULT_TRANS["margin"]["x0"],  # type: ignore[index]
                )
                margin_y0 = margin.get(
                    "y0",
                    DEFAULT_TRANS["margin"]["y0"],  # type: ignore[index]
                )
                ref_yml = t.get("ref", DEFAULT_TRANS["ref"])
                if isinstance(ref_yml, str):
                    i: Instance
                    for i in reversed(cell.insts):
                        if i.cell.name == ref_yml:
                            ref = i
                            break
                    else:
                        IndexError(f"No instance with cell name: <{ref_yml}> found")
                elif isinstance(ref_yml, int) and len(cell.insts) > 1:
                    ref = cell.insts[ref_yml]

                # margins for x0/y0 need to be in with opposite sign of
                # x/y due to them being subtracted later

                # x0
                match x0_yml:
                    case "W":
                        x0 = kinst.bbox().left - margin_x0
                    case "E":
                        x0 = kinst.bbox().right + margin_x0
                    case _:
                        if isinstance(x0_yml, int):
                            x0 = x0_yml
                        else:
                            NotImplementedError("unknown format for x0")
                # y0
                match y0_yml:
                    case "S":
                        y0 = kinst.bbox().bottom - margin_y0
                    case "N":
                        y0 = kinst.bbox().top + margin_y0
                    case _:
                        if isinstance(y0_yml, int):
                            y0 = y0_yml
                        else:
                            NotImplementedError("unknown format for y0")
                # x
                match x_yml:
                    case "W":
                        if len(cell.insts) > 1:
                            x = ref.bbox().left
                            if x_yml != x0_yml:
                                x -= margin_x
                        else:
                            x = margin_x
                    case "E":
                        if len(cell.insts) > 1:
                            x = ref.bbox().right
                            if x_yml != x0_yml:
                                x += margin_x
                        else:
                            x = margin_x
                    case _:
                        if isinstance(x_yml, int):
                            x = x_yml
                        else:
                            NotImplementedError("unknown format for x")
                # y
                match y_yml:
                    case "S":
                        if len(cell.insts) > 1:
                            y = ref.bbox().bottom
                            if y_yml != y0_yml:
                                y -= margin_y
                        else:
                            y = margin_y
                    case "N":
                        if len(cell.insts) > 1:
                            y = ref.bbox().top
                            if y_yml != y0_yml:
                                y += margin_y
                        else:
                            y = margin_y
                    case _:
                        if isinstance(y_yml, int):
                            y = y_yml
                        else:
                            NotImplementedError("unknown format for y")
                kinst.transform(kdb.Trans(0, False, x - x0, y - y0))
        type_to_class: dict[
            str,
            Callable[
                [str],
                kdb.Box
                | kdb.DBox
                | kdb.Polygon
                | kdb.DPolygon
                | kdb.Edge
                | kdb.DEdge
                | kdb.Text
                | kdb.DText,
            ],
        ] = {
            "box": kdb.Box.from_s,
            "polygon": kdb.Polygon.from_s,
            "edge": kdb.Edge.from_s,
            "text": kdb.Text.from_s,
            "dbox": kdb.DBox.from_s,
            "dpolygon": kdb.DPolygon.from_s,
            "dedge": kdb.DEdge.from_s,
            "dtext": kdb.DText.from_s,
        }

        for layer, shapes in dict(d.get("shapes", {})).items():
            linfo = kdb.LayerInfo.from_string(layer)
            for shape in shapes:
                shapetype, shapestring = shape.split(" ", 1)
                cell.shapes(cell.layout().layer(linfo)).insert(
                    type_to_class[shapetype](shapestring)
                )

        return cell

    @classmethod
    def to_yaml(cls, representer: BaseRepresenter, node: Self) -> MappingNode:
        """Internal function to convert the cell to yaml."""
        d: dict[str, Any] = {
            "name": node.name,
            # "ports": node.ports,  # Ports.to_yaml(representer, node.ports),
        }

        insts = [
            {"cellname": inst.cell.name, "trans": inst.instance.trans.to_s()}
            for inst in node.insts
        ]
        shapes = {
            node.layout().get_info(layer).to_s(): [
                shape.to_s() for shape in node.shapes(layer).each()
            ]
            for layer in node.layout().layer_indexes()
            if not node.shapes(layer).is_empty()
        }
        ports: list[dict[str, Any]] = []
        for port in node.ports:
            _l = node.kcl.get_info(port.layer)
            p: dict[str, Any] = {
                "name": port.name,
                "layer": [_l.layer, _l.datatype],
                "port_type": port.port_type,
            }
            if port.base.trans:
                p["trans"] = port.base.trans.to_s()
                p["width"] = port.width
            else:
                assert port.base.dcplx_trans is not None
                p["dcplx_trans"] = port.base.dcplx_trans.to_s()
                p["dwidth"] = port.dwidth
            p["info"] = {
                name: serialize_setting(setting)
                for name, setting in node.info.model_dump().items()
            }
            ports.append(p)

        d["ports"] = ports

        if insts:
            d["insts"] = insts
        if shapes:
            d["shapes"] = shapes
        d["settings"] = {
            name: serialize_setting(setting)
            for name, setting in node.settings.model_dump().items()
        }
        d["info"] = {
            name: serialize_setting(info)
            for name, info in node.info.model_dump().items()
        }
        return representer.represent_mapping(cls.yaml_tag, d)


class VKCell(ProtoKCell[float, TVCell], UMGeometricObject):
    """Emulate `[klayout.db.Cell][klayout.db.Cell]`."""

    _shapes: dict[int, VShapes]
    _name: str | None

    @overload
    def __init__(self, *, base_kcell: TVCell) -> None: ...

    @overload
    def __init__(
        self,
        *,
        name: str | None = None,
        kcl: KCLayout | None = None,
        info: dict[str, Any] | None = None,
        settings: dict[str, Any] | None = None,
    ) -> None: ...

    def __init__(
        self,
        *,
        base_kcell: TVCell | None = None,
        name: str | None = None,
        kcl: KCLayout | None = None,
        info: dict[str, Any] | None = None,
        settings: dict[str, Any] | None = None,
    ) -> None:
        from .layout import get_default_kcl

        self._shapes = {}
        if base_kcell is not None:
            self._base_kcell = base_kcell
            self._name = base_kcell.function_name
        else:
            _kcl = kcl or get_default_kcl()
            self._base_kcell = TVCell(
                kcl=_kcl,
                info=Info(**(info or {})),
                settings=KCellSettings(**(settings or {})),
                vinsts=VInstances(),
            )
            self._name = name

    def ibbox(self, layer: int | None = None) -> kdb.Box:
        return self.dbbox(layer).to_itype(self.kcl.dbu)

    def transform(
        self,
        trans: kdb.Trans | kdb.DTrans | kdb.ICplxTrans | kdb.DCplxTrans,
        /,
    ) -> None:
        for key, vshape in self._shapes.items():
            self._shapes[key] = vshape.transform(trans)

    @property
    def ports(self) -> DPorts:
        """Ports associated with the cell."""
        return DPorts(kcl=self.kcl, bases=self._base_kcell.ports)

    @ports.setter
    def ports(self, new_ports: Iterable[ProtoPort[Any]]) -> None:
        if self.locked:
            raise LockedError(self)
        self._base_kcell.ports = [port.base for port in new_ports]

    def dbbox(self, layer: int | LayerEnum | None = None) -> kdb.DBox:
        _layers = set(self._shapes.keys())

        layers = _layers if layer is None else {layer} & _layers

        box = kdb.DBox()
        for _layer in layers:
            box += self.shapes(_layer).bbox()

        for vinst in self.insts:
            box += vinst.dbbox()

        return box

    def __getitem__(self, key: int | str | None) -> DPort:
        """Returns port from instance."""
        return self.ports[key]

    @property
    def insts(self) -> VInstances:
        return self._base_kcell.vinsts

    @property
    def name(self) -> str | None:
        """Name of the KCell."""
        return self._name

    @name.setter
    def name(self, value: str) -> None:
        if self.locked:
            raise LockedError(self)
        self._name = value

    def dup(self) -> VKCell:
        """Copy the full cell.

        Removes lock if the original cell was locked.

        Returns:
            cell: Exact copy of the current cell.
                The name will have `$1` as duplicate names are not allowed
        """
        c = VKCell(kcl=self.kcl, name=self.name + "$1" if self.name else None)
        c.ports = DPorts(kcl=self.kcl, ports=self.ports.copy())

        c.settings = self.settings.model_copy()
        c.settings_units = self.settings_units.model_copy()
        c.info = self._base_kcell.info.model_copy()
        for layer, shapes in self._shapes.items():
            for shape in shapes:
                c.shapes(layer).insert(shape)

        return c

    def show(
        self,
        lyrdb: rdb.ReportDatabase | Path | str | None = None,
        l2n: kdb.LayoutToNetlist | Path | str | None = None,
        keep_position: bool = True,
        save_options: kdb.SaveLayoutOptions | None = None,
        use_libraries: bool = True,
        library_save_options: kdb.SaveLayoutOptions | None = None,
    ) -> None:
        """Stream the gds to klive.

        Will create a temporary file of the gds and load it in KLayout via klive
        """
        if save_options is None:
            save_options = save_layout_options()
        if library_save_options is None:
            library_save_options = save_layout_options()
        c = self.kcl.kcell()
        if self.name is not None:
            c.name = self.name
        VInstance(self).insert_into_flat(c, levels=0)
        c.add_ports(self.ports)
        show_f: ShowFunction = config.show_function or show
        show_f(
            c,
            lyrdb=lyrdb,
            l2n=l2n,
            keep_position=keep_position,
            save_options=save_options,
            use_libraries=use_libraries,
            library_save_options=library_save_options,
        )

    def plot(self) -> None:
        """Display cell.

        Usage: Pass the vkcell variable as an argument in the cell at the end
        """
        from .widgets.interactive import display_kcell

        c = self.kcl.kcell()
        if self.name is not None:
            c.name = self.name
        VInstance(self).insert_into_flat(c, levels=0)

        display_kcell(c)
        c.delete()

    def _ipython_display_(self) -> None:
        """Display a cell in a Jupyter Cell.

        Usage: Pass the kcell variable as an argument in the cell at the end
        """
        self.plot()

    def __repr__(self) -> str:
        """Return a string representation of the Cell."""
        port_names = [p.name for p in self.ports]
        return f"{self.name}: ports {port_names}, {len(self.insts)} instances"

    @overload
    def create_port(
        self,
        *,
        name: str | None = None,
        trans: kdb.Trans,
        width: int,
        layer: LayerEnum | int,
        port_type: str = "optical",
    ) -> DPort: ...

    @overload
    def create_port(
        self,
        *,
        name: str | None = None,
        dcplx_trans: kdb.DCplxTrans,
        width: float,
        layer: LayerEnum | int,
        port_type: str = "optical",
    ) -> DPort: ...

    @overload
    def create_port(
        self,
        *,
        name: str | None = None,
        port: Port,
    ) -> DPort: ...

    @overload
    def create_port(
        self,
        *,
        name: str | None = None,
        width: int,
        center: tuple[int, int],
        angle: int,
        layer: LayerEnum | int,
        port_type: str = "optical",
        mirror_x: bool = False,
    ) -> DPort: ...

    def create_port(self, **kwargs: Any) -> DPort:
        """Proxy for [Ports.create_port][kfactory.kcell.Ports.create_port]."""
        if self.locked:
            raise LockedError(self)
        return self.ports.create_port(**kwargs)

    def create_inst(
        self, cell: KCell | VKCell, trans: kdb.DCplxTrans | None = None
    ) -> VInstance:
        if self.locked:
            raise LockedError(self)
        inst = VInstance(cell=cell, trans=trans or kdb.DCplxTrans())
        self.insts.append(inst)
        return inst

    def auto_rename_ports(self, rename_func: Callable[..., None] | None = None) -> None:
        """Rename the ports with the schema angle -> "NSWE" and sort by x and y.

        Args:
            rename_func: Function that takes Iterable[Port] and renames them.
                This can of course contain a filter and only rename some of the ports
        """
        if self.locked:
            raise LockedError(self)
        if rename_func is None:
            self.kcl.rename_function(self.ports)
        else:
            rename_func(self.ports)

    def __lshift__(self, cell: KCell | VKCell) -> VInstance:
        return self.create_inst(cell=cell)

    def create_vinst(self, cell: KCell | VKCell) -> VInstance:
        if self.locked:
            raise LockedError(self)
        vi = VInstance(cell)
        self.vinsts.append(vi)
        return vi

    def shapes(self, layer: int | kdb.LayerInfo) -> VShapes:
        if isinstance(layer, kdb.LayerInfo):
            layer = self.kcl.layout.layer(layer)
        if layer not in self._shapes:
            self._shapes[layer] = VShapes(cell=self)
        return self._shapes[layer]

    def flatten(self) -> None:
        if self.locked:
            raise LockedError(self)
        for inst in self.insts:
            inst.insert_into_flat(self, inst.trans)

    def draw_ports(self) -> None:
        """Draw all the ports on their respective layer."""
        polys: dict[float, kdb.DPolygon] = {}

        for port in self.ports:
            w = port.width

            if w in polys:
                poly = polys[w]
            else:
                if w < 2:
                    poly = kdb.DPolygon(
                        [
                            kdb.DPoint(0, -w / 2),
                            kdb.DPoint(0, w / 2),
                            kdb.DPoint(w / 2, 0),
                        ]
                    )
                else:
                    poly = kdb.DPolygon(
                        [
                            kdb.DPoint(0, -w / 2),
                            kdb.DPoint(0, w / 2),
                            kdb.DPoint(w / 2, 0),
                            kdb.DPoint(w * 19 / 20, 0),
                            kdb.DPoint(w / 20, w * 9 / 20),
                            kdb.DPoint(w / 20, -w * 9 / 20),
                            kdb.DPoint(w * 19 / 20, 0),
                            kdb.DPoint(w / 2, 0),
                        ]
                    )
                polys[w] = poly
            self.shapes(port.layer).insert(poly.transformed(port.dcplx_trans))
            self.shapes(port.layer).insert(
                kdb.Text(port.name if port.name else "", port.trans)
            )

    def write(
        self,
        filename: str | Path,
        save_options: kdb.SaveLayoutOptions | None = None,
        convert_external_cells: bool = False,
        set_meta_data: bool = True,
        autoformat_from_file_extension: bool = True,
    ) -> None:
        """Write a KCell to a GDS.

        See [KCLayout.write][kfactory.kcell.KCLayout.write] for more info.
        """
        if save_options is None:
            save_options = save_layout_options()
        c = self.kcl.kcell()
        if self.name is not None:
            c.name = self.name
        c.settings = self.settings
        c.settings_units = self.settings_units
        c.info = self.info
        VInstance(self).insert_into_flat(c, levels=1)

        c.write(
            filename=filename,
            save_options=save_options,
            convert_external_cells=convert_external_cells,
            set_meta_data=set_meta_data,
            autoformat_from_file_extension=autoformat_from_file_extension,
        )

    def l2n(
        self, port_types: Iterable[str] = ("optical",)
    ) -> tuple[KCell, kdb.LayoutToNetlist]:
        """Generate a LayoutToNetlist object from the port types.

        Args:
            port_types: The port types to consider for the netlist extraction.
        """
        c = self.kcl.kcell()
        if self.name is not None:
            c.name = self.name
        c.settings = self.settings
        c.settings_units = self.settings_units
        c.info = self.info
        VInstance(self).insert_into(c)
        return c, c.l2n()

    def connectivity_check(
        self,
        port_types: list[str] | None = None,
        layers: list[int] | None = None,
        db: rdb.ReportDatabase | None = None,
        recursive: bool = True,
        add_cell_ports: bool = False,
        check_layer_connectivity: bool = True,
    ) -> tuple[KCell, rdb.ReportDatabase]:
        if layers is None:
            layers = []
        if port_types is None:
            port_types = []
        c = self.kcl.kcell()
        if self.name is not None:
            c.name = self.name
        c.settings = self.settings
        c.settings_units = self.settings_units
        c.info = self.info
        VInstance(self).insert_into_flat(c, levels=0)
        return c, c.connectivity_check(
            port_types=port_types,
            layers=layers,
            db=db,
            recursive=recursive,
            add_cell_ports=add_cell_ports,
            check_layer_connectivity=check_layer_connectivity,
        )


def show(
    layout: KCLayout | AnyKCell | Path | str,
    lyrdb: rdb.ReportDatabase | Path | str | None = None,
    l2n: kdb.LayoutToNetlist | Path | str | None = None,
    keep_position: bool = True,
    save_options: kdb.SaveLayoutOptions | None = None,
    use_libraries: bool = True,
    library_save_options: kdb.SaveLayoutOptions | None = None,
) -> None:
    """Show GDS in klayout.

    Args:
        layout: The object to show. This can be a KCell, KCLayout, Path, or string.
        lyrdb: A KLayout report database (.lyrdb/.rdb) file or object to show with the
            layout.
        l2n: A KLayout LayoutToNetlist object or file (.l2n) to show with the layout.
        keep_position: Keep the current KLayout position if a view is already open.
        save_options: Custom options for saving the gds/oas.
        use_libraries: Save other KCLayouts as libraries on write.
        library_save_options: Specific saving options for Cells which are in a library
            and not the main KCLayout.
    """
    from .layout import KCLayout, kcls

    delete = False
    delete_lyrdb = False
    delete_l2n = False

    if save_options is None:
        save_options = save_layout_options()
    if library_save_options is None:
        library_save_options = save_layout_options()

    # Find the file that calls stack
    try:
        stk = inspect.getouterframes(inspect.currentframe())
        frame = stk[2]
        frame_filename_stem = Path(frame.filename).stem
        if frame_filename_stem.startswith("<ipython-input"):  # IPython Case
            name = "ipython"
        else:  # Normal Python kernel case
            if frame.function != "<module>":
                name = clean_name(frame_filename_stem + "_" + frame.function)
            else:
                name = clean_name(frame_filename_stem)
    except Exception:
        try:
            from __main__ import __file__ as mf

            name = clean_name(mf)
        except ImportError:
            name = "shell"

    kcl_paths: list[dict[str, str]] = []

    if isinstance(layout, KCLayout):
        file: Path | None = None
        spec = importlib.util.find_spec("git")
        if spec is not None:
            import git

            try:
                repo = git.repo.Repo(".", search_parent_directories=True)
            except git.InvalidGitRepositoryError:
                pass
            else:
                wtd = repo.working_tree_dir
                if wtd is not None:
                    root = Path(wtd) / "build/gds"
                    root.mkdir(parents=True, exist_ok=True)
                    tf = root / Path(name).with_suffix(".oas")
                    tf.parent.mkdir(parents=True, exist_ok=True)
                    layout.write(str(tf), save_options)
                    file = tf
                    delete = False
        else:
            logger.info(
                "git isn't installed. For better file storage, "
                "please install kfactory[git] or gitpython."
            )
        if not file:
            try:
                from __main__ import __file__ as mf
            except ImportError:
                mf = "shell"
            tf = Path(gettempdir()) / (name + ".oas")
            tf.parent.mkdir(parents=True, exist_ok=True)
            layout.write(tf, save_options)
            file = tf
            delete = True
        if use_libraries:
            dir_ = tf.parent
            kcls_ = list(kcls.values())
            kcls_.remove(layout)
            for _kcl in kcls_:
                if save_options.gds2_max_cellname_length:
                    p = (
                        (dir_ / _kcl.name[: save_options.gds2_max_cellname_length])
                        .with_suffix(".oas")
                        .resolve()
                    )
                else:
                    p = (dir_ / _kcl.name).with_suffix(".oas").resolve()
                _kcl.write(p, library_save_options)
                kcl_paths.append({"name": _kcl.name, "file": str(p)})

    elif isinstance(layout, ProtoKCell):
        file = None
        spec = importlib.util.find_spec("git")
        if spec is not None:
            import git

            try:
                repo = git.repo.Repo(".", search_parent_directories=True)
            except git.InvalidGitRepositoryError:
                pass
            else:
                wtd = repo.working_tree_dir
                if wtd is not None:
                    root = Path(wtd) / "build/gds"
                    root.mkdir(parents=True, exist_ok=True)
                    tf = root / Path(name).with_suffix(".oas")
                    tf.parent.mkdir(parents=True, exist_ok=True)
                    layout.write(str(tf), save_options)
                    file = tf
                    delete = False
        else:
            logger.info(
                "git isn't installed. For better file storage, "
                "please install kfactory[git] or gitpython."
            )
        if not file:
            try:
                from __main__ import __file__ as mf
            except ImportError:
                mf = "shell"
            tf = Path(gettempdir()) / (name + ".gds")
            tf.parent.mkdir(parents=True, exist_ok=True)
            layout.write(tf, save_options)
            file = tf
            delete = True
        if use_libraries:
            dir_ = tf.parent
            kcls_ = list(kcls.values())
            kcls_.remove(layout.kcl)
            for _kcl in kcls_:
                p = (dir_ / _kcl.name).with_suffix(".oas").resolve()
                _kcl.write(p, library_save_options)
                kcl_paths.append({"name": _kcl.name, "file": str(p)})

    elif isinstance(layout, str | Path):
        file = Path(layout).expanduser().resolve()
    else:
        raise NotImplementedError(
            f"Unknown type {type(layout)} for streaming to KLayout"
        )
    if not file.is_file():
        raise ValueError(f"{file} is not a File")
    logger.debug("klive file: {}", file)
    data_dict = {
        "gds": str(file),
        "keep_position": keep_position,
        "libraries": kcl_paths,
    }

    if lyrdb is not None:
        if isinstance(lyrdb, rdb.ReportDatabase):
            lyrdbfile: Path | None = None
            spec = importlib.util.find_spec("git")
            if spec is not None:
                import git

                try:
                    repo = git.repo.Repo(".", search_parent_directories=True)
                except git.InvalidGitRepositoryError:
                    pass
                else:
                    wtd = repo.working_tree_dir
                    if wtd is not None:
                        root = Path(wtd) / "build/gds"
                        root.mkdir(parents=True, exist_ok=True)
                        tf = root / Path(name).with_suffix(".lyrdb")
                        tf.parent.mkdir(parents=True, exist_ok=True)
                        lyrdb.save(str(tf))
                        lyrdbfile = tf
                        delete_lyrdb = False
            else:
                logger.info(
                    "git isn't installed. For better file storage, "
                    "please install kfactory[git] or gitpython."
                )
            if not lyrdbfile:
                try:
                    from __main__ import __file__ as mf
                except ImportError:
                    mf = "shell"
                tf = Path(gettempdir()) / (name + ".lyrdb")
                tf.parent.mkdir(parents=True, exist_ok=True)
                lyrdb.save(str(tf))
                lyrdbfile = tf
                delete_lyrdb = True
        elif isinstance(lyrdb, str | Path):
            lyrdbfile = Path(lyrdb).expanduser().resolve()
        else:
            raise NotImplementedError(
                f"Unknown type {type(lyrdb)} for streaming to KLayout"
            )
        if not lyrdbfile.is_file():
            raise ValueError(f"{lyrdbfile} is not a File")
        data_dict["lyrdb"] = str(lyrdbfile)

    if l2n is not None:
        if isinstance(l2n, kdb.LayoutToNetlist):
            l2nfile: Path | None = None
            spec = importlib.util.find_spec("git")
            if spec is not None:
                import git

                try:
                    repo = git.repo.Repo(".", search_parent_directories=True)
                except git.InvalidGitRepositoryError:
                    pass
                else:
                    wtd = repo.working_tree_dir
                    if wtd is not None:
                        root = Path(wtd) / "build/gds"
                        root.mkdir(parents=True, exist_ok=True)
                        tf = root / Path(name).with_suffix(".l2n")
                        tf.parent.mkdir(parents=True, exist_ok=True)
                        l2n.write(str(tf))
                        l2nfile = tf
                        delete_l2n = False
            else:
                logger.info(
                    "git isn't installed. For better file storage, "
                    "please install kfactory[git] or gitpython."
                )
            if not l2nfile:
                try:
                    from __main__ import __file__ as mf
                except ImportError:
                    mf = "shell"
                tf = Path(gettempdir()) / (name + ".l2n")
                tf.parent.mkdir(parents=True, exist_ok=True)
                l2n.write(str(tf))
                l2nfile = tf
                delete_l2n = True
        elif isinstance(l2n, str | Path):
            l2nfile = Path(l2n).expanduser().resolve()
        else:
            raise NotImplementedError(
                f"Unknown type {type(l2n)} for streaming to KLayout"
            )
        if not l2nfile.is_file():
            raise ValueError(f"{lyrdbfile} is not a File")
        data_dict["l2n"] = str(l2nfile)

    data = json.dumps(data_dict)
    try:
        conn = socket.create_connection(("127.0.0.1", 8082), timeout=0.5)
        data = data + "\n"
        enc_data = data.encode()
        conn.sendall(enc_data)
        conn.settimeout(5)
    except OSError:
        logger.warning("Could not connect to klive server")
    else:
        msg = ""
        try:
            msg = conn.recv(1024).decode("utf-8")
            try:
                jmsg = json.loads(msg)
                match jmsg["type"]:
                    case "open":
                        logger.info(
                            "klive v{version}: Opened file '{file}'",
                            version=jmsg["version"],
                            file=jmsg["file"],
                        )
                    case "reload":
                        logger.info(
                            "klive v{version}: Reloaded file '{file}'",
                            version=jmsg["version"],
                            file=jmsg["file"],
                        )
                # check klive version
                klive_version = [int(s) for s in jmsg["version"].split(".")]
                rec_klive_version = (0, 3, 3)
                klive_ok = True
                for dv in (
                    kv - rkv
                    for kv, rkv in zip(klive_version, rec_klive_version, strict=True)
                ):
                    if dv > 0:
                        break
                    if dv < 0:
                        logger.warning(
                            f"klive is out of date. Installed:{jmsg['version']}/"
                            "Recommended:"
                            f"{'.'.join(str(s) for s in rec_klive_version)}. Please "
                            "update it in KLayout"
                        )
                        klive_ok = False
                        break

                if klive_ok:
                    klayout_version = [
                        int(s) for s in jmsg["klayout_version"].split(".")
                    ]
                    kfactory_version = [int(s) for s in _klayout_version.split(".")]

                    for dv in (
                        kv - kfkv
                        for kv, kfkv in zip(
                            klayout_version, kfactory_version, strict=True
                        )
                    ):
                        if dv > 0:
                            break
                        if dv < 0:
                            if klayout_version < [0, 28, 13]:
                                log = logger.error
                            else:
                                log = logger.debug

                            log(
                                f"KLayout GUI version ({jmsg['klayout_version']}) "
                                "is older than the Python version "
                                f"({_klayout_version}). This may cause issues. Please "
                                "update the GUI to match or exceed the Python version."
                            )
                            break

            except json.JSONDecodeError:
                logger.info(f"Message from klive: {msg}")
        except OSError:
            logger.warning("klive didn't send data, closing")
        finally:
            conn.close()

    if delete:
        Path(file).unlink()
    if delete_lyrdb and lyrdb is not None:
        Path(lyrdbfile).unlink()  # type: ignore[arg-type]
    if delete_l2n and l2n is not None:
        Path(l2nfile).unlink()  # type: ignore[arg-type]


class ProtoCells(Mapping[int, KC], ABC):
    _kcl: KCLayout

    def __init__(self, kcl: KCLayout) -> None:
        self._kcl = kcl

    @abstractmethod
    def __getitem__(self, key: int | str) -> KC: ...

    def __delitem__(self, key: int | str) -> None:
        """Delete a cell by key (name or index)."""
        if isinstance(key, int):
            del self._kcl.tkcells[key]
        else:
            cell_index = self._kcl[key].cell_index()
            del self._kcl.tkcells[cell_index]

    @abstractmethod
    def _generate_dict(self) -> dict[int, KC]: ...

    def __iter__(self) -> Iterator[int]:
        return iter(self._kcl.tkcells)

    def __len__(self) -> int:
        return len(self._kcl.tkcells)

    def items(self) -> ItemsView[int, KC]:
        return self._generate_dict().items()

    def values(self) -> ValuesView[KC]:
        return self._generate_dict().values()

    def keys(self) -> KeysView[int]:
        return self._generate_dict().keys()

    def __contains__(self, key: object) -> bool:
        if isinstance(key, int | str):
            return key in self._kcl.tkcells
        return False


class DKCells(ProtoCells[DKCell]):
    def __getitem__(self, key: int | str) -> DKCell:
        return DKCell(base_kcell=self._kcl[key].base_kcell)

    def _generate_dict(self) -> dict[int, DKCell]:
        return {
            i: DKCell(base_kcell=self._kcl[i].base_kcell) for i in self._kcl.tkcells
        }


class KCells(ProtoCells[KCell]):
    def __getitem__(self, key: int | str) -> KCell:
        return KCell(base_kcell=self._kcl[key].base_kcell)

    def _generate_dict(self) -> dict[int, KCell]:
        return {i: KCell(base_kcell=self._kcl[i].base_kcell) for i in self._kcl.tkcells}


def get_cells(
    modules: Iterable[ModuleType], verbose: bool = False
) -> dict[str, Callable[..., KCell]]:
    """Returns KCells (KCell functions) from a module or list of modules.

    Args:
        modules: module or iterable of modules.
        verbose: prints in case any errors occur.
    """
    cells: dict[str, Callable[..., KCell]] = {}
    for module in modules:
        for t in inspect.getmembers(module):
            if callable(t[1]) and t[0] != "partial":
                try:
                    r = inspect.signature(t[1]).return_annotation
                    if r == KCell or (isinstance(r, str) and r.endswith("KCell")):
                        cells[t[0]] = t[1]
                except ValueError:
                    if verbose:
                        print(f"error in {t[0]}")
    return cells


AnyKCell: TypeAlias = ProtoKCell[Any, Any]
AnyTKCell: TypeAlias = ProtoTKCell[Any]<|MERGE_RESOLUTION|>--- conflicted
+++ resolved
@@ -50,11 +50,7 @@
 from ruamel.yaml.representer import BaseRepresenter, MappingNode
 
 from . import kdb, rdb
-<<<<<<< HEAD
-from .conf import DEFAULT_TRANS, ShowFunction, config, logger
-=======
 from .conf import DEFAULT_TRANS, CheckInstances, ShowFunction, config, logger
->>>>>>> 5866160b
 from .cross_section import SymmetricalCrossSection
 from .exceptions import LockedError, MergeError
 from .geometry import DBUGeometricObject, GeometricObject, UMGeometricObject
@@ -97,13 +93,10 @@
 
 if TYPE_CHECKING:
     from .layout import KCLayout
-
-__all__ = [
-<<<<<<< HEAD
-    "AnyKCell",
+    
+
+__all__ = ["AnyKCell",
     "AnyTKCell",
-=======
->>>>>>> 5866160b
     "BaseKCell",
     "CheckInstances",
     "DKCell",
