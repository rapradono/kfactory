"""Core module of kfactory.

Defines the [KCell][kfactory.kcell.KCell] providing klayout Cells with Ports
and other convenience functions.

[Instance][kfactory.kcell.Instance] are the kfactory instances used to also acquire
ports and other inf from instances.

"""

from __future__ import annotations

import functools
import importlib
import importlib.util
import inspect
import json
import socket
from abc import ABC, abstractmethod
from collections import UserDict, UserList, defaultdict
from collections.abc import (
    Callable,
    Hashable,
    ItemsView,
    Iterable,
    Iterator,
    KeysView,
    Mapping,
    Sequence,
    ValuesView,
)
from dataclasses import dataclass, field
from enum import IntEnum, IntFlag, auto
from hashlib import sha3_512
from pathlib import Path
from tempfile import gettempdir
from threading import RLock
from types import FunctionType, ModuleType
from typing import (
    TYPE_CHECKING,
    Annotated,
    Any,
    ClassVar,
    Generic,
    Literal,
    NoReturn,
    NotRequired,
    Protocol,
    Self,
    TypeAlias,
    TypeVar,
    cast,
    get_origin,
    overload,
    runtime_checkable,
)

import cachetools.func
import numpy as np
import rich
import rich.json
import ruamel.yaml
import toolz  # type: ignore[import-untyped,unused-ignore]
from aenum import Enum, constant  # type: ignore[import-untyped,unused-ignore]
from cachetools import Cache
from cachetools.keys import _HashedTuple  # type: ignore[attr-defined,unused-ignore]
from klayout import __version__ as _klayout_version  # type: ignore[attr-defined]
from pydantic import (
    BaseModel,
    ConfigDict,
    Field,
    PrivateAttr,
    RootModel,
    model_serializer,
    model_validator,
)
from ruamel.yaml.constructor import BaseConstructor, SafeConstructor
from ruamel.yaml.representer import BaseRepresenter, MappingNode, SequenceNode
from typing_extensions import ParamSpec, TypedDict

from . import __version__, kdb, lay, rdb
from .conf import CHECK_INSTANCES, LogLevel, config, logger
from .cross_section import DSymmetricalCrossSection, SymmetricalCrossSection
from .decorators import Decorators
from .enclosure import (
    KCellEnclosure,
    LayerEnclosure,
    LayerEnclosureSpec,
    LayerSection,
)
from .port import (
    filter_direction,
    filter_layer,
    filter_orientation,
    filter_port_type,
    filter_regex,
    port_polygon,
    rename_clockwise_multi,
)

if TYPE_CHECKING:
    from .conf import ShowFunction

__all__ = [
    "CHECK_INSTANCES",
    "Instance",
    "InstanceGroup",
    "KCLayout",
    "KCell",
    "KCellParams",
    "DKCell",
    "LayerEnum",
    "MetaData",
    "Port",
    "Ports",
    "cell",
    "kcl",
    "save_layout_options",
]


T = TypeVar("T")
K = TypeVar("K", bound="ProtoTKCell[Any]")
KC = TypeVar("KC", bound="ProtoTKCell[Any]", covariant=True)
LI = TypeVar("LI", bound="LayerInfos", covariant=True)
C = TypeVar("C", bound="Constants", covariant=True)
TUnit = TypeVar("TUnit", int, float)
TUnit_co = TypeVar("TUnit_co", bound=int | float, covariant=True)
TUnit_contra = TypeVar("TUnit_contra", bound=int | float, contravariant=True)
TPort = TypeVar("TPort", bound="ProtoPort[Any]")
TInstance = TypeVar("TInstance", bound="ProtoInstance[Any]", covariant=True)

KCellParams = ParamSpec("KCellParams")
AnyTrans = TypeVar(
    "AnyTrans", bound=kdb.Trans | kdb.DTrans | kdb.ICplxTrans | kdb.DCplxTrans
)
SerializableShape: TypeAlias = (
    kdb.Box
    | kdb.DBox
    | kdb.Edge
    | kdb.DEdge
    | kdb.EdgePair
    | kdb.DEdgePair
    | kdb.EdgePairs
    | kdb.Edges
    | lay.LayerProperties
    | kdb.Matrix2d
    | kdb.Matrix3d
    | kdb.Path
    | kdb.DPath
    | kdb.Point
    | kdb.DPoint
    | kdb.Polygon
    | kdb.DPolygon
    | kdb.SimplePolygon
    | kdb.DSimplePolygon
    | kdb.Region
    | kdb.Text
    | kdb.DText
    | kdb.Texts
    | kdb.Trans
    | kdb.DTrans
    | kdb.CplxTrans
    | kdb.ICplxTrans
    | kdb.DCplxTrans
    | kdb.VCplxTrans
    | kdb.Vector
    | kdb.DVector
    | kdb.LayerInfo
)
IShapeLike: TypeAlias = (
    kdb.Polygon
    | kdb.Edge
    | kdb.Path
    | kdb.Box
    | kdb.Text
    | kdb.SimplePolygon
    | kdb.Region
)
DShapeLike: TypeAlias = (
    kdb.DPolygon | kdb.DEdge | kdb.DPath | kdb.DBox | kdb.DText | kdb.DSimplePolygon
)
ShapeLike: TypeAlias = IShapeLike | DShapeLike | kdb.Shape

MetaData: TypeAlias = (
    int
    | float
    | bool
    | str
    | SerializableShape
    | None
    | list["MetaData"]
    | tuple["MetaData", ...]
    | dict[str, "MetaData"]
)


kcl: KCLayout
kcls: dict[str, KCLayout] = {}


class KCellConstructor(Protocol[KC]):
    @overload
    def __call__(self, *, base_kcell: TKCell) -> KC: ...

    @overload
    def __call__(
        self,
        *,
        name: str | None = None,
        kcl: KCLayout | None = None,
        kdb_cell: kdb.Cell | None = None,
        ports: Iterable[ProtoPort[Any]] | None = None,
        info: dict[str, Any] | None = None,
        settings: dict[str, Any] | None = None,
    ) -> KC: ...

    def __call__(
        self,
        *,
        base_kcell: TKCell | None = None,
        name: str | None = None,
        kcl: KCLayout | None = None,
        kdb_cell: kdb.Cell | None = None,
        ports: Iterable[ProtoPort[Any]] | None = None,
        info: dict[str, Any] | None = None,
        settings: dict[str, Any] | None = None,
    ) -> KC: ...


@runtime_checkable
class PointLike(Protocol[TUnit]):
    x: TUnit
    y: TUnit


@runtime_checkable
class BoxLike(Protocol[TUnit]):
    left: TUnit
    bottom: TUnit
    right: TUnit
    top: TUnit

    def center(self) -> PointLike[TUnit]: ...
    def width(self) -> TUnit: ...
    def height(self) -> TUnit: ...


@runtime_checkable
class BoxFunction(Protocol[TUnit]):
    @overload
    def __call__(self) -> BoxLike[TUnit]: ...
    @overload
    def __call__(self, layer: LayerEnum | int) -> BoxLike[TUnit]: ...
    def __call__(self, layer: LayerEnum | int | None = None) -> BoxLike[TUnit]: ...


class SizeInfo(Generic[TUnit]):
    _bf: BoxFunction[TUnit]

    def __init__(self, bbox: BoxFunction[TUnit]) -> None:
        """Initialize this object."""
        super().__init__()
        self._bf = bbox

    def __str__(self) -> str:
        return (
            f"SizeInfo: {self.width=}, {self.height=}, {self.west=}, {self.east=},"
            f" {self.south=}, {self.north=}"
        )

    def __call__(self, layer: int | LayerEnum) -> SizeInfo[TUnit]:
        def layer_bbox() -> BoxLike[TUnit]:
            return self._bf(layer)

        return SizeInfo[TUnit](bbox=layer_bbox)  # type: ignore[arg-type]

    @property
    def west(self) -> TUnit:
        return self._bf().left

    @property
    def east(self) -> TUnit:
        return self._bf().right

    @property
    def south(self) -> TUnit:
        return self._bf().bottom

    @property
    def north(self) -> TUnit:
        return self._bf().top

    @property
    def width(self) -> TUnit:
        return self._bf().width()

    @property
    def height(self) -> TUnit:
        return self._bf().height()

    @property
    def sw(self) -> tuple[TUnit, TUnit]:
        bb = self._bf()
        return (bb.left, bb.bottom)

    @property
    def nw(self) -> tuple[TUnit, TUnit]:
        bb = self._bf()
        return (bb.left, bb.top)

    @property
    def se(self) -> tuple[TUnit, TUnit]:
        bb = self._bf()
        return (bb.right, bb.bottom)

    @property
    def ne(self) -> tuple[TUnit, TUnit]:
        bb = self._bf()
        return (bb.right, bb.top)

    @property
    def cw(self) -> tuple[TUnit, TUnit]:
        bb = self._bf()
        return (bb.left, bb.center().y)

    @property
    def ce(self) -> tuple[TUnit, TUnit]:
        bb = self._bf()
        return (bb.right, bb.center().y)

    @property
    def sc(self) -> tuple[TUnit, TUnit]:
        bb = self._bf()
        return (bb.center().x, bb.bottom)

    @property
    def nc(self) -> tuple[TUnit, TUnit]:
        bb = self._bf()
        return (bb.center().x, bb.top)

    @property
    def cc(self) -> tuple[TUnit, TUnit]:
        c = self._bf().center()
        return (c.x, c.y)

    @property
    def center(self) -> tuple[TUnit, TUnit]:
        c = self._bf().center()
        return (c.x, c.y)


class GeometricObject(Generic[TUnit], ABC):
    kcl: KCLayout

    @abstractmethod
    def bbox(self, layer: int | None = None) -> BoxLike[TUnit]: ...

    @abstractmethod
    def ibbox(self, layer: int | None = None) -> kdb.Box: ...

    @abstractmethod
    def dbbox(self, layer: int | None = None) -> kdb.DBox: ...

    @overload
    @abstractmethod
    def _standard_trans(self: GeometricObject[int]) -> type[kdb.Trans]: ...
    @overload
    @abstractmethod
    def _standard_trans(self: GeometricObject[float]) -> type[kdb.DCplxTrans]: ...
    @abstractmethod
    def _standard_trans(self) -> type[kdb.Trans] | type[kdb.DCplxTrans]: ...

    @abstractmethod
    def transform(
        self,
        trans: kdb.Trans | kdb.DTrans | kdb.ICplxTrans | kdb.DCplxTrans,
        /,
    ) -> None: ...

    @property
    def x(self) -> TUnit:
        """Returns the x-coordinate of the center of the bounding box."""
        return self.bbox().center().x

    @x.setter
    def x(self, __val: TUnit) -> None:
        """Moves self so that the bbox's center x-coordinate."""
        self.transform(self._standard_trans()(x=__val - self.bbox().center().x))

    @property
    def y(self) -> TUnit:
        """Returns the y-coordinate of the center of the bounding box."""
        return self.bbox().center().y

    @y.setter
    def y(self, __val: TUnit) -> None:
        """Moves self so that the bbox's center y-coordinate."""
        self.transform(self._standard_trans()(y=__val - self.bbox().center().y))

    @property
    def xmin(self) -> TUnit:
        """Returns the x-coordinate of the left edge of the bounding box."""
        return self.bbox().left

    @xmin.setter
    def xmin(self, __val: TUnit) -> None:
        """Moves self so that the bbox's left edge x-coordinate."""
        self.transform(self._standard_trans()(x=__val - self.bbox().left))

    @property
    def ymin(self) -> TUnit:
        """Returns the y-coordinate of the bottom edge of the bounding box."""
        return self.bbox().bottom

    @ymin.setter
    def ymin(self, __val: TUnit) -> None:
        """Moves self so that the bbox's bottom edge y-coordinate."""
        self.transform(self._standard_trans()(y=__val - self.bbox().bottom))

    @property
    def xmax(self) -> TUnit:
        """Returns the x-coordinate of the right edge of the bounding box."""
        return self.bbox().right

    @xmax.setter
    def xmax(self, __val: TUnit) -> None:
        """Moves self so that the bbox's right edge x-coordinate."""
        self.transform(self._standard_trans()(x=__val - self.bbox().right))

    @property
    def ymax(self) -> TUnit:
        """Returns the y-coordinate of the top edge of the bounding box."""
        return self.bbox().top

    @ymax.setter
    def ymax(self, __val: TUnit) -> None:
        """Moves self so that the bbox's top edge y-coordinate."""
        self.transform(self._standard_trans()(y=__val - self.bbox().top))

    @property
    def xsize(self) -> TUnit:
        """Returns the width of the bounding box."""
        return self.bbox().width()

    @xsize.setter
    def xsize(self, __val: TUnit) -> None:
        """Sets the width of the bounding box."""
        self.transform(self._standard_trans()(x=__val - self.bbox().width()))

    @property
    def ysize(self) -> TUnit:
        """Returns the height of the bounding box."""
        return self.bbox().height()

    @ysize.setter
    def ysize(self, __val: TUnit) -> None:
        """Sets the height of the bounding box."""
        self.transform(self._standard_trans()(y=__val - self.bbox().height()))

    @property
    def center(self) -> tuple[TUnit, TUnit]:
        """Returns the coordinate center of the bounding box."""
        center = self.bbox().center()
        return center.x, center.y

    @center.setter
    def center(self, __val: tuple[TUnit, TUnit]) -> None:
        """Moves self so that the bbox's center coordinate."""
        self.transform(
            self._standard_trans()(
                __val[0] - self.bbox().center().x, __val[1] - self.bbox().center().y
            )
        )

    @overload
    def move(self, destination: tuple[TUnit, TUnit], /) -> Self: ...

    @overload
    def move(
        self, origin: tuple[TUnit, TUnit], destination: tuple[TUnit, TUnit]
    ) -> Self: ...

    def move(
        self,
        origin: tuple[TUnit, TUnit],
        destination: tuple[TUnit, TUnit] | None = None,
    ) -> Self:
        """Move self in dbu.

        Args:
            origin: reference point to move [dbu]
            destination: move origin so that it will land on this coordinate [dbu]
        """
        if destination is None:
            self.transform(self._standard_trans()(*origin))
        else:
            self.transform(
                self._standard_trans()(
                    destination[0] - origin[0], destination[1] - origin[1]
                )
            )
        return self

    @overload
    def movex(self, destination: TUnit, /) -> Self: ...

    @overload
    def movex(self, origin: TUnit, destination: TUnit) -> Self: ...

    def movex(self, origin: TUnit, destination: TUnit | None = None) -> Self:
        """Move self in x-direction in dbu.

        Args:
            origin: reference point to move [dbu]
            destination: move origin so that it will land on this coordinate [dbu]
        """
        if destination is None:
            self.transform(self._standard_trans()(x=origin))
        else:
            self.transform(self._standard_trans()(x=destination - origin))
        return self

    @overload
    def movey(self, destination: TUnit, /) -> Self: ...

    @overload
    def movey(self, origin: TUnit, destination: TUnit) -> Self: ...

    def movey(self, origin: TUnit, destination: TUnit | None = None) -> Self:
        """Move self in y-direction in dbu.

        Args:
            origin: reference point to move [dbu]
            destination: move origin so that it will land on this coordinate [dbu]
        """
        if destination is None:
            self.transform(self._standard_trans()(y=origin))
        else:
            self.transform(self._standard_trans()(y=destination - origin))
        return self

    @abstractmethod
    def rotate(self, angle: TUnit, center: tuple[TUnit, TUnit] | None = None) -> Self:
        """Rotate self."""
        ...

    @abstractmethod
    def mirror(self, p1: tuple[TUnit, TUnit], p2: tuple[TUnit, TUnit]) -> Self:
        """Mirror self at a line."""
        ...

    @abstractmethod
    def mirror_x(self, x: TUnit) -> Self:
        """Mirror self at an y-axis at position x."""
        ...

    @abstractmethod
    def mirror_y(self, y: TUnit) -> Self:
        """Mirror self at an x-axis at position y."""
        ...

    @property
    def ix(self) -> int:
        """Returns the x-coordinate of the center of the bounding box."""
        return self.ibbox().center().x

    @ix.setter
    def ix(self, __val: int) -> None:
        """Moves self so that the bbox's center x-coordinate."""
        self.transform(kdb.Trans(__val - self.ibbox().center().x, 0))

    @property
    def iy(self) -> int:
        """Returns the y-coordinate of the center of the bounding box."""
        return self.ibbox().center().y

    @iy.setter
    def iy(self, __val: int) -> None:
        """Moves self so that the bbox's center y-coordinate."""
        self.transform(kdb.Trans(0, __val - self.ibbox().center().y))

    @property
    def ixmin(self) -> int:
        """Returns the x-coordinate of the left edge of the bounding box."""
        return self.ibbox().left

    @ixmin.setter
    def ixmin(self, __val: int) -> None:
        """Moves self so that the bbox's left x-coordinate."""
        self.transform(kdb.Trans(__val - self.ibbox().left, 0))

    @property
    def iymin(self) -> int:
        """Returns the y-coordinate of the bottom edge of the bounding box."""
        return self.ibbox().bottom

    @iymin.setter
    def iymin(self, __val: int) -> None:
        """Moves self so that the bbox's bottom y-coordinate."""
        self.transform(kdb.Trans(0, __val - self.ibbox().bottom))

    @property
    def ixmax(self) -> int:
        """Returns the x-coordinate of the right edge of the bounding box."""
        return self.ibbox().right

    @ixmax.setter
    def ixmax(self, __val: int) -> None:
        """Moves self so that the bbox's right x-coordinate."""
        self.transform(kdb.Trans(__val - self.ibbox().right, 0))

    @property
    def iymax(self) -> int:
        """Returns the y-coordinate of the top edge of the bounding box."""
        return self.ibbox().top

    @iymax.setter
    def iymax(self, __val: int) -> None:
        """Moves self so that the bbox's top y-coordinate."""
        self.transform(kdb.Trans(0, __val - self.ibbox().top))

    @property
    def ixsize(self) -> int:
        """Returns the width of the bounding box."""
        return self.ibbox().width()

    @ixsize.setter
    def ixsize(self, __val: int) -> None:
        """Sets the width of the bounding box."""
        self.transform(kdb.Trans(__val - self.ibbox().width(), 0))

    @property
    def iysize(self) -> int:
        """Returns the height of the bounding box."""
        return self.ibbox().height()

    @iysize.setter
    def iysize(self, __val: int) -> None:
        """Sets the height of the bounding box."""
        self.transform(kdb.Trans(0, __val - self.ibbox().height()))

    @property
    def icenter(self) -> tuple[int, int]:
        """Returns the coordinate center of the bounding box."""
        center = self.ibbox().center()
        return center.x, center.y

    @icenter.setter
    def icenter(self, val: tuple[int, int]) -> None:
        """Moves self so that the bbox's center coordinate."""
        self.transform(
            kdb.Trans(
                val[0] - self.ibbox().center().x, val[1] - self.ibbox().center().y
            )
        )

    @overload
    def imove(self, destination: tuple[int, int], /) -> Self: ...

    @overload
    def imove(
        self, origin: tuple[int, int], destination: tuple[int, int] | None = None
    ) -> Self: ...

    def imove(
        self, origin: tuple[int, int], destination: tuple[int, int] | None = None
    ) -> Self:
        """Move self in dbu.

        Args:
            origin: reference point to move [dbu]
            destination: move origin so that it will land on this coordinate [dbu]
        """
        if destination is None:
            self.transform(kdb.Trans(*origin))
        else:
            self.transform(
                kdb.Trans(destination[0] - origin[0], destination[1] - origin[1])
            )
        return self

    @overload
    def imovex(self, destination: int, /) -> Self: ...

    @overload
    def imovex(self, origin: int, destination: int | None = None) -> Self: ...

    def imovex(self, origin: int, destination: int | None = None) -> Self:
        """Move self in x-direction in dbu.

        Args:
            origin: reference point to move [dbu]
            destination: move origin so that it will land on this coordinate [dbu]
        """
        if destination is None:
            self.transform(kdb.Trans(origin, 0))
        else:
            self.transform(kdb.Trans(destination - origin, 0))
        return self

    @overload
    def imovey(self, destination: int, /) -> Self: ...

    @overload
    def imovey(self, origin: int, destination: int | None = None) -> Self: ...

    def imovey(self, origin: int, destination: int | None = None) -> Self:
        """Move self in y-direction in dbu.

        Args:
            origin: reference point to move [dbu]
            destination: move origin so that it will land on this coordinate [dbu]
        """
        if destination is None:
            self.transform(kdb.Trans(0, origin))
        else:
            self.transform(kdb.Trans(0, destination - origin))
        return self

    def irotate(self, angle: int, center: tuple[int, int] | None = None) -> Self:
        """Rotate self in increments of 90°."""
        t: kdb.Trans | None = None
        if center:
            t = kdb.Trans(*center)
            self.transform(t.inverted())
        self.transform(kdb.Trans(rot=angle, mirrx=False, x=0, y=0))
        if center and t:
            self.transform(t)
        return self

    def imirror(self, p1: tuple[int, int], p2: tuple[int, int]) -> Self:
        """Mirror self at a line."""
        _p1 = kdb.Point(p1[0], p1[1]).to_dtype(self.kcl.dbu)
        _p2 = kdb.Point(p2[0], p2[1]).to_dtype(self.kcl.dbu)
        mirror_v = _p2 - _p1
        disp = kdb.DVector(self.dxmin, self.dymin)
        angle = np.mod(np.rad2deg(np.arctan2(mirror_v.y, mirror_v.x)), 180) * 2
        dedge = kdb.DEdge(_p1, _p2)

        v = kdb.DVector(-mirror_v.y, mirror_v.x)

        dedge_disp = kdb.DEdge(disp.to_p(), (v + disp).to_p())

        cross_point = dedge.cut_point(dedge_disp)

        self.transform(
            kdb.DCplxTrans(1.0, angle, True, (cross_point.to_v() - disp) * 2)
        )

        return self

    def imirror_x(self, x: int) -> Self:
        """Mirror self at an y-axis at position x."""
        self.transform(kdb.Trans(2, True, 2 * x, 0))
        return self

    def imirror_y(self, y: int) -> Self:
        """Mirror self at an x-axis at position y."""
        self.transform(kdb.Trans(0, True, 0, 2 * y))
        return self

    @property
    def dx(self) -> float:
        """X coordinate of the center of the bounding box in um."""
        return self.dbbox().center().x

    @dx.setter
    def dx(self, __val: float) -> None:
        """Moves self so that the bbox's center x-coordinate in um."""
        self.transform(kdb.DTrans(__val - self.dbbox().center().x, 0))

    @property
    def dy(self) -> float:
        """Y coordinate of the center of the bounding box in um."""
        return self.dbbox().center().y

    @dy.setter
    def dy(self, __val: float) -> None:
        """Moves self so that the bbox's center y-coordinate in um."""
        self.transform(kdb.DTrans(0, __val - self.dbbox().center().y))

    @property
    def dxmin(self) -> float:
        """Returns the x-coordinate of the left edge of the bounding box."""
        return self.dbbox().left

    @dxmin.setter
    def dxmin(self, __val: float) -> None:
        """Moves self so that the bbox's left x-coordinate in um."""
        self.transform(kdb.DTrans(__val - self.dbbox().left, 0))

    @property
    def dymin(self) -> float:
        """Returns the y-coordinate of the bottom edge of the bounding box."""
        return self.dbbox().bottom

    @dymin.setter
    def dymin(self, __val: float) -> None:
        """Moves self so that the bbox's bottom y-coordinate in um."""
        self.transform(kdb.DTrans(0, __val - self.dbbox().bottom))

    @property
    def dxmax(self) -> float:
        """Returns the x-coordinate of the right edge of the bounding box."""
        return self.dbbox().right

    @dxmax.setter
    def dxmax(self, __val: float) -> None:
        """Moves self so that the bbox's right x-coordinate in um."""
        self.transform(kdb.DTrans(__val - self.dbbox().right, 0))

    @property
    def dymax(self) -> float:
        """Returns the y-coordinate of the top edge of the bounding box."""
        return self.dbbox().top

    @dymax.setter
    def dymax(self, __val: float) -> None:
        """Moves self so that the bbox's top y-coordinate in um."""
        self.transform(kdb.DTrans(0, __val - self.dbbox().top))

    @property
    def dxsize(self) -> float:
        """Returns the width of the bounding box."""
        return self.dbbox().width()

    @dxsize.setter
    def dxsize(self, __val: float) -> None:
        """Sets the width of the bounding box in um."""
        self.transform(kdb.DTrans(__val - self.dbbox().width(), 0))

    @property
    def dysize(self) -> float:
        """Returns the height of the bounding box."""
        return self.dbbox().height()

    @dysize.setter
    def dysize(self, __val: float) -> None:
        """Sets the height of the bounding box in um."""
        self.transform(kdb.DTrans(0, __val - self.dbbox().height()))

    @property
    def dcenter(self) -> tuple[float, float]:
        """Coordinate of the center of the bounding box in um."""
        center = self.dbbox().center()
        return center.x, center.y

    @dcenter.setter
    def dcenter(self, val: tuple[float, float]) -> None:
        """Moves self so that the bbox's center coordinate in um."""
        self.transform(
            kdb.DTrans(
                val[0] - self.dbbox().center().x, val[1] - self.dbbox().center().y
            )
        )

    @overload
    def dmove(self, destination: tuple[float, float], /) -> Self: ...

    @overload
    def dmove(
        self,
        origin: tuple[float, float],
        destination: tuple[float, float] | None = None,
    ) -> Self: ...

    def dmove(
        self,
        origin: tuple[float, float],
        destination: tuple[float, float] | None = None,
    ) -> Self:
        """Move self in um.

        Args:
            origin: reference point to move
            destination: move origin so that it will land on this coordinate
        """
        if destination is None:
            self.transform(kdb.DCplxTrans(*origin))
        else:
            self.transform(
                kdb.DCplxTrans(destination[0] - origin[0], destination[1] - origin[1])
            )
        return self

    @overload
    def dmovex(self, destination: float, /) -> Self: ...

    @overload
    def dmovex(self, origin: float, destination: float | None = None) -> Self: ...

    def dmovex(self, origin: float, destination: float | None = None) -> Self:
        """Move self in x-direction in um.

        Args:
            origin: reference point to move
            destination: move origin so that it will land on this coordinate
        """
        if destination is None:
            self.transform(kdb.DCplxTrans(origin, 0))
        else:
            self.transform(kdb.DCplxTrans(destination - origin, 0))
        return self

    @overload
    def dmovey(self, destination: float, /) -> Self: ...

    @overload
    def dmovey(self, origin: float, destination: float | None = None) -> Self: ...

    def dmovey(self, origin: float, destination: float | None = None) -> Self:
        """Move self in y-direction in um.

        Args:
            origin: reference point to move
            destination: move origin so that it will land on this coordinate
        """
        if destination is None:
            self.transform(kdb.DCplxTrans(0, origin))
        else:
            self.transform(kdb.DCplxTrans(0, destination - origin))
        return self

    def drotate(self, angle: float, center: tuple[float, float] | None = None) -> Self:
        """Rotate self by a given angle in degrees.

        Args:
            angle: angle to rotate self
            center: reference point to rotate around
        """
        t: kdb.DCplxTrans | None = None
        if center:
            t = kdb.DCplxTrans(*center)
            self.transform(t.inverted())
        self.transform(kdb.DCplxTrans(rot=angle, mirrx=False, x=0, y=0))
        if center and t:
            self.transform(t)
        return self

    def dmirror(self, p1: tuple[float, float], p2: tuple[float, float]) -> Self:
        """Mirror self at a line."""
        _p1 = kdb.DPoint(p1[0], p1[1])
        _p2 = kdb.DPoint(p2[0], p2[1])
        mirror_v = _p2 - _p1
        disp = kdb.DVector(self.dxmin, self.dymin)
        angle = np.mod(np.rad2deg(np.arctan2(mirror_v.y, mirror_v.x)), 180) * 2
        dedge = kdb.DEdge(_p1, _p2)

        v = mirror_v
        v = kdb.DVector(-v.y, v.x)

        dedge_disp = kdb.DEdge(disp.to_p(), (v + disp).to_p())

        cross_point = dedge.cut_point(dedge_disp)

        self.transform(
            kdb.DCplxTrans(1.0, angle, True, (cross_point.to_v() - disp) * 2)
        )

        return self

    def dmirror_x(self, x: float = 0) -> Self:
        """Mirror self at an x-axis."""
        self.transform(kdb.DCplxTrans(1, 180, True, 2 * x, 0))
        return self

    def dmirror_y(self, y: float = 0) -> Self:
        """Mirror self at an y-axis."""
        self.transform(kdb.DCplxTrans(1, 0, True, 0, 2 * y))
        return self

    @property
    def size_info(self) -> SizeInfo[TUnit]:
        return SizeInfo[TUnit](self.bbox)

    @property
    def isize_info(self) -> SizeInfo[int]:
        return SizeInfo[int](self.ibbox)

    @property
    def dsize_info(self) -> SizeInfo[float]:
        return SizeInfo[float](self.dbbox)


class DBUGeometricObject(GeometricObject[int], ABC):
    def bbox(self, layer: int | None = None) -> kdb.Box:
        return self.ibbox(layer)

    def _standard_trans(self) -> type[kdb.Trans]:
        return kdb.Trans

    def rotate(self, angle: int, center: tuple[int, int] | None = None) -> Self:
        return self.irotate(angle, center)

    def mirror_x(self, x: int) -> Self:
        return self.imirror_x(x)

    def mirror_y(self, y: int) -> Self:
        return self.imirror_y(y)

    def mirror(self, p1: tuple[int, int], p2: tuple[int, int]) -> Self:
        return self.imirror(p1, p2)


class UMGeometricObject(GeometricObject[float], ABC):
    def bbox(self, layer: int | None = None) -> kdb.DBox:
        return self.dbbox(layer)

    def _standard_trans(self) -> type[kdb.DCplxTrans]:
        return kdb.DCplxTrans

    def rotate(self, angle: float, center: tuple[float, float] | None = None) -> Self:
        return self.drotate(angle, center)

    def mirror_x(self, x: float) -> Self:
        return self.dmirror_x(x)

    def mirror_y(self, y: float) -> Self:
        return self.dmirror_y(y)

    def mirror(self, p1: tuple[float, float], p2: tuple[float, float]) -> Self:
        return self.dmirror(p1, p2)


class KCellFunc(Protocol[KCellParams, KC]):
    __name__: str

    def __call__(self, *args: KCellParams.args, **kwargs: KCellParams.kwargs) -> KC: ...


class InvalidLayerError(ValueError):
    """Raised when a layer is not valid."""


class LayerInfos(BaseModel):
    """Class to store and serialize LayerInfos used in KCLayout.

    Args:
        kwargs: kdb.LayerInfo . if any extra field is not a kdb.LayerInfo,
            the validator will raise a ValidationError.
    """

    model_config = ConfigDict(arbitrary_types_allowed=True, extra="allow")

    def __init__(self, **kwargs: Any) -> None:
        """Initialize the LayerInfos class.

        Args:
            kwargs: kdb.LayerInfo . if any extra field is not a kdb.LayerInfo,
                the validator will raise a ValidationError.
        """
        super().__init__(**kwargs)

    @model_validator(mode="after")
    def _validate_layers(self) -> Self:
        field_names = set(self.model_fields.keys())
        if self.model_extra is not None:
            field_names |= self.model_extra.keys()
        for field_name in field_names:
            f = getattr(self, field_name)
            if not isinstance(f, kdb.LayerInfo):
                raise InvalidLayerError(
                    "All fields in LayerInfos must be of type kdb.LayerInfo. "
                    f"Field {field_name} is of type {type(f)}"
                )
            if not f.is_named():
                f.name = field_name
            if f.layer == -1 or f.datatype == -1:
                raise InvalidLayerError(
                    "Layers must specify layer number and datatype."
                    f" {field_name} didn't specify them"
                )
        return self


class LayerEnum(int, Enum):  # type: ignore[misc]
    """Class for having the layers stored and a mapping int <-> layer,datatype.

    This Enum can also be treated as a tuple, i.e. it implements `__getitem__`
    and `__len__`.

    Attributes:
        layer: layer number
        datatype: layer datatype
    """

    layer: int
    datatype: int
    name: str
    layout: constant[kdb.Layout]

    def __init__(self, layer: int, datatype: int) -> None:
        """Just here to make sure klayout knows the layer name."""
        self.layout.set_info(self, kdb.LayerInfo(self.layer, self.datatype, self.name))

    def __new__(  # type: ignore[misc]
        cls: LayerEnum,
        layer: int,
        datatype: int,
    ) -> LayerEnum:
        """Create a new Enum.

        Because it needs to act like an integer an enum is created and expanded.

        Args:
            layer: Layer number of the layer.
            datatype: Datatype of the layer.
            kcl: Base Layout object to register the layer to.
        """
        value = cls.layout.layer(layer, datatype)
        obj: int = int.__new__(cls, value)
        obj._value_ = value  # type: ignore[attr-defined]
        obj.layer = layer  # type: ignore[attr-defined]
        obj.datatype = datatype  # type: ignore[attr-defined]
        return obj  # type: ignore[return-value]

    def __getitem__(self, key: int) -> int:
        """Retrieve layer number[0] / datatype[1] of a layer."""
        if key == 0:
            return self.layer
        elif key == 1:
            return self.datatype

        else:
            raise ValueError(
                "LayerMap only has two values accessible like"
                " a list, layer == [0] and datatype == [1]"
            )

    def __len__(self) -> int:
        """A layer has length 2, layer number and datatype."""
        return 2

    def __iter__(self) -> Iterator[int]:
        """Allow for loops to iterate over the LayerEnum."""
        yield from [self.layer, self.datatype]

    def __str__(self) -> str:
        """Return the name of the LayerEnum."""
        return self.name


def convert_metadata_type(value: Any) -> MetaData:
    """Recursively clean up a MetaData for KCellSettings."""
    if isinstance(value, int | float | bool | str | SerializableShape):
        return value
    elif value is None:
        return None
    elif isinstance(value, tuple):
        return tuple(convert_metadata_type(tv) for tv in value)
    elif isinstance(value, list):
        return list(convert_metadata_type(tv) for tv in value)
    elif isinstance(value, dict):
        return {k: convert_metadata_type(v) for k, v in value.items()}
    return clean_value(value)


def check_metadata_type(value: MetaData) -> MetaData:
    """Recursively check an info value whether it can be stored."""
    if value is None:
        return None
    elif isinstance(value, str | int | float | bool | SerializableShape):
        return value
    elif isinstance(value, tuple):
        return tuple(convert_metadata_type(tv) for tv in value)
    elif isinstance(value, list):
        return list(convert_metadata_type(tv) for tv in value)
    elif isinstance(value, dict):
        return {k: convert_metadata_type(v) for k, v in value.items()}
    raise ValueError(
        "Values of the info dict only support int, float, string, tuple or list."
        f"{value=}, {type(value)=}"
    )


class KCellSettings(BaseModel, extra="allow", validate_assignment=True, frozen=True):
    def __init__(self, **kwargs: Any) -> None:
        super().__init__(**kwargs)

    @model_validator(mode="before")
    def restrict_types(cls, data: dict[str, Any]) -> dict[str, MetaData]:
        for name, value in data.items():
            data[name] = convert_metadata_type(value)
        return data

    def __getitem__(self, key: str) -> Any:
        return getattr(self, key)

    def get(self, __key: str, default: Any = None) -> Any:
        return getattr(self, __key) if hasattr(self, __key) else default

    def __contains__(self, __key: str) -> bool:
        return hasattr(self, __key)


class KCellSettingsUnits(
    BaseModel, extra="allow", validate_assignment=True, frozen=True
):
    def __init__(self, **kwargs: Any) -> None:
        super().__init__(**kwargs)

    @model_validator(mode="before")
    def restrict_types(cls, data: dict[str, str]) -> dict[str, str]:
        for name, value in data.items():
            data[name] = str(value)
        return data

    def __getitem__(self, key: str) -> str | None:
        return getattr(self, key, None)

    def get(self, __key: str, default: str | None = None) -> str | None:
        return getattr(self, __key, default)

    def __contains__(self, __key: str) -> bool:
        return hasattr(self, __key)


class Info(BaseModel, extra="allow", validate_assignment=True):
    def __init__(self, **kwargs: Any) -> None:
        super().__init__(**kwargs)

    @model_validator(mode="before")
    def restrict_types(
        cls,
        data: dict[str, MetaData],
    ) -> dict[str, MetaData]:
        for name, value in data.items():
            try:
                data[name] = check_metadata_type(value)
            except ValueError as e:
                raise ValueError(
                    "Values of the info dict only support int, float, string ,tuple"
                    ", list, dict or None."
                    f"{name}: {value}, {type(value)}"
                ) from e

        return data

    def __getitem__(self, __key: str) -> Any:
        return getattr(self, __key)

    def __setitem__(self, __key: str, __val: MetaData) -> None:
        setattr(self, __key, __val)

    def get(self, __key: str, default: Any | None = None) -> Any:
        return getattr(self, __key) if hasattr(self, __key) else default

    def update(self, data: dict[str, MetaData]) -> None:
        for key, value in data.items():
            setattr(self, key, value)

    def __iadd__(self, other: Info) -> Info:
        for key, value in other.model_dump().items():
            setattr(self, key, value)
        return self

    def __add__(self, other: Info) -> Info:
        return self.model_copy(update=other.model_dump())

    def __contains__(self, __key: str) -> bool:
        return hasattr(self, __key)


class PROPID(IntEnum):
    """Mapping for GDS properties."""

    NAME = 0
    """Instance name."""
    PURPOSE = 1
    """Instance purpose (e.g. 'routing')."""


class LockedError(AttributeError):
    """Raised when a locked cell is being modified."""

    def __init__(self, kcell: ProtoKCell[Any]) -> None:
        """Throw _locked error."""
        super().__init__(
            f"{kcell.name!r} is locked and likely stored in cache. Modifications are "
            "disabled as its associated function is decorated with `cell`. To modify, "
            "update the code in the function or create a copy of "
            f"the {kcell.__class__.__name__}."
        )


class MergeError(ValueError):
    """Raised if two layout's have conflicting cell definitions."""


class PortWidthMismatch(ValueError):
    """Error thrown when two ports don't have a matching `width`."""

    def __init__(
        self,
        inst: ProtoInstance[Any],
        other_inst: ProtoInstance[Any] | ProtoPort[Any],
        p1: ProtoPort[Any],
        p2: ProtoPort[Any],
        *args: Any,
    ) -> None:
        """Throw error for the two ports `p1`/`p1`."""
        if isinstance(other_inst, ProtoInstance):
            super().__init__(
                f'Width mismatch between the ports {inst.cell_name}["{p1.name}"] '
                f'and {other_inst.cell_name}["{p2.name}"]'
                f'("{p1.width}"/"{p2.width}")',
                *args,
            )
        else:
            super().__init__(
                f'Width mismatch between the ports {inst.cell_name}["{p1.name}"] '
                f'and Port "{p2.name}" ("{p1.width}"/"{p2.width}")',
                *args,
            )


class PortLayerMismatch(ValueError):
    """Error thrown when two ports don't have a matching `layer`."""

    def __init__(
        self,
        kcl: KCLayout,
        inst: ProtoInstance[Any],
        other_inst: ProtoInstance[Any] | ProtoPort[Any],
        p1: ProtoPort[Any],
        p2: ProtoPort[Any],
        *args: Any,
    ) -> None:
        """Throw error for the two ports `p1`/`p1`."""
        l1 = (
            f"{p1.layer.name}({p1.layer.__int__()})"
            if isinstance(p1.layer, LayerEnum)
            else str(kcl.layout.get_info(p1.layer))
        )
        l2 = (
            f"{p2.layer.name}({p2.layer.__int__()})"
            if isinstance(p2.layer, LayerEnum)
            else str(kcl.layout.get_info(p2.layer))
        )
        if isinstance(other_inst, ProtoInstance):
            super().__init__(
                f'Layer mismatch between the ports {inst.cell_name}["{p1.name}"]'
                f' and {other_inst.cell_name}["{p2.name}"] ("{l1}"/"{l2}")',
                *args,
            )
        else:
            super().__init__(
                f'Layer mismatch between the ports {inst.cell_name}["{p1.name}"]'
                f' and Port "{p2.name}" ("{l1}"/"{l2}")',
                *args,
            )


class PortTypeMismatch(ValueError):
    """Error thrown when two ports don't have a matching `port_type`."""

    def __init__(
        self,
        inst: ProtoInstance[Any],
        other_inst: ProtoInstance[Any] | ProtoPort[Any],
        p1: ProtoPort[Any],
        p2: ProtoPort[Any],
        *args: Any,
    ) -> None:
        """Throw error for the two ports `p1`/`p1`."""
        if isinstance(other_inst, ProtoInstance):
            super().__init__(
                f'Type mismatch between the ports {inst.cell_name}["{p1.name}"]'
                f' and {other_inst.cell_name}["{p2.name}"]'
                f" ({p1.port_type}/{p2.port_type})",
                *args,
            )
        else:
            super().__init__(
                f'Type mismatch between the ports {inst.cell_name}["{p1.name}"]'
                f' and Port "{p2.name}" ({p1.port_type}/{p2.port_type})',
                *args,
            )


class CellNameError(ValueError):
    """Raised if a KCell is created and the automatic assigned name is taken."""


def load_layout_options(**attributes: Any) -> kdb.LoadLayoutOptions:
    """Default options for loading GDS/OAS.

    Args:
        attributes: Set attributes of the layout load option object. E.g. to set the
            handling of cell name conflicts pass
            `cell_conflict_resolution=kdb.LoadLayoutOptions.CellConflictResolution.OverwriteCell`.
    """
    load = kdb.LoadLayoutOptions()

    load.cell_conflict_resolution = (
        kdb.LoadLayoutOptions.CellConflictResolution.SkipNewCell
    )
    for k, v in attributes.items():
        setattr(load, k, v)

    return load


def save_layout_options(**attributes: Any) -> kdb.SaveLayoutOptions:
    """Default options for saving GDS/OAS.

    Args:
        attributes: Set attributes of the layout save option object. E.g. to save the
            gds without metadata pass `write_context_info=False`
    """
    save = kdb.SaveLayoutOptions()
    save.gds2_write_cell_properties = True
    save.gds2_write_file_properties = True
    save.gds2_write_timestamps = False
    save.write_context_info = config.write_context_info
    save.gds2_max_cellname_length = config.max_cellname_length

    for k, v in attributes.items():
        setattr(save, k, v)

    return save


class PortCheck(IntFlag):
    opposite = auto()
    width = auto()
    layer = auto()
    port_type = auto()
    all_opposite = opposite + width + port_type + layer  # type: ignore[operator]
    all_overlap = width + port_type + layer  # type: ignore[operator]


def port_check(p1: Port, p2: Port, checks: PortCheck = PortCheck.all_opposite) -> None:
    if checks & PortCheck.opposite:
        assert (
            p1.trans == p2.trans * kdb.Trans.R180
            or p1.trans == p2.trans * kdb.Trans.M90
        ), f"Transformations of ports not matching for opposite check{p1=} {p2=}"
    if (checks & PortCheck.opposite) == 0:
        assert p1.trans == p2.trans or p1.trans == p2.trans * kdb.Trans.M0, (
            f"Transformations of ports not matching for overlapping check {p1=} {p2=}"
        )
    if checks & PortCheck.width:
        assert p1.width == p2.width, f"Width mismatch for {p1=} {p2=}"
    if checks & PortCheck.layer:
        assert p1.layer == p2.layer, f"Layer mismatch for {p1=} {p2=}"
    if checks & PortCheck.port_type:
        assert p1.port_type == p2.port_type, f"Port type mismatch for {p1=} {p2=}"


def get_cells(
    modules: Iterable[ModuleType], verbose: bool = False
) -> dict[str, Callable[..., KCell]]:
    """Returns KCells (KCell functions) from a module or list of modules.

    Args:
        modules: module or iterable of modules.
        verbose: prints in case any errors occur.
    """
    cells = {}
    for module in modules:
        for t in inspect.getmembers(module):
            if callable(t[1]) and t[0] != "partial":
                try:
                    r = inspect.signature(t[1]).return_annotation
                    if r == KCell or (isinstance(r, str) and r.endswith("KCell")):
                        cells[t[0]] = t[1]
                except ValueError:
                    if verbose:
                        print(f"error in {t[0]}")
    return cells


class LayerEnclosureModel(RootModel[dict[str, LayerEnclosure]]):
    """PDK access model for LayerEnclsoures."""

    root: dict[str, LayerEnclosure] = Field(default={})

    def __getitem__(self, __key: str) -> LayerEnclosure:
        """Retrieve element by string key."""
        return self.root[__key]

    def __getattr__(self, __key: str) -> LayerEnclosure:
        """Retrieve attribute by key."""
        return self.root[__key]

    def __setattr__(self, __key: str, __val: LayerEnclosure) -> None:
        """Add a new LayerEnclosure."""
        self.root[__key] = __val

    def __setitem__(self, __key: str, __val: LayerEnclosure) -> None:
        """Add a new LayerEnclosure."""
        self.root[__key] = __val

    def get_enclosure(
        self,
        enclosure: str | LayerEnclosure | LayerEnclosureSpec,
        kcl: KCLayout,
    ) -> LayerEnclosure:
        if isinstance(enclosure, str):
            return self[enclosure]
        if isinstance(enclosure, dict):
            if "dsections" not in enclosure:
                enclosure = LayerEnclosure(
                    dsections=enclosure.get("sections", []),
                    name=enclosure.get("name"),
                    main_layer=enclosure["main_layer"],
                    kcl=kcl,
                )
            else:
                enclosure = LayerEnclosure(
                    sections=enclosure.get("sections", []),
                    name=enclosure.get("name"),
                    main_layer=enclosure["main_layer"],
                    kcl=kcl,
                )

        if enclosure.name not in self.root:
            self.root[enclosure.name] = enclosure
            return enclosure
        return self.root[enclosure.name]


class ProtoPorts(ABC, Generic[TUnit]):
    kcl: KCLayout
    _locked: bool
    _bases: list[BasePort]

    def __init__(
        self,
        *,
        kcl: KCLayout,
        ports: Iterable[ProtoPort[Any]] | None = None,
        bases: list[BasePort] | None = None,
    ) -> None:
        self.kcl = kcl
        if bases is not None:
            self._bases = bases
        elif ports is not None:
            self._bases = [p.base for p in ports]
        else:
            self._bases = []
        self._locked = False

    def __len__(self) -> int:
        """Return Port count."""
        return len(self._bases)

    @property
    def bases(self) -> list[BasePort]:
        return self._bases

    def copy(self, rename_funciton: Callable[[list[Port]], None] | None = None) -> Self:
        """Get a copy of each port."""
        _bases = [b.__copy__() for b in self._bases]
        if rename_funciton is not None:
            rename_funciton([Port(base=b) for b in _bases])
        return self.__class__(bases=_bases, kcl=self.kcl)

    @abstractmethod
    def __iter__(self) -> Iterator[ProtoPort[TUnit]]: ...

    @abstractmethod
    def add_port(
        self,
        *,
        port: ProtoPort[Any],
        name: str | None = None,
        keep_mirror: bool = False,
    ) -> ProtoPort[TUnit]: ...

    @abstractmethod
    def create_port(self, *args: Any, **kwargs: Any) -> ProtoPort[TUnit]: ...

    @abstractmethod
    def get_all_named(self) -> Mapping[str, ProtoPort[TUnit]]: ...

    @abstractmethod
    def add_ports(
        self,
        ports: Iterable[ProtoPort[Any]],
        prefix: str = "",
        keep_mirror: bool = False,
        suffix: str = "",
    ) -> None: ...

    @abstractmethod
    def __getitem__(self, key: int | str | None) -> ProtoPort[TUnit]: ...

    @abstractmethod
    def filter(
        self,
        angle: int | None = None,
        orientation: float | None = None,
        layer: LayerEnum | int | None = None,
        port_type: str | None = None,
        regex: str | None = None,
    ) -> Sequence[ProtoPort[TUnit]]: ...

    def __contains__(self, port: str | ProtoPort[Any] | BasePort) -> bool:
        """Check whether a port is in this port collection."""
        if isinstance(port, ProtoPort):
            return port.base in self._bases
        elif isinstance(port, BasePort):
            return port in self._bases
        else:
            for _port in self._bases:
                if _port.name == port:
                    return True
            return False

    def clear(self) -> None:
        """Deletes all ports."""
        self._bases.clear()

    def __eq__(self, other: object) -> bool:
        """Support for `ports1 == ports2` comparisons."""
        if isinstance(other, Iterable) and all(
            isinstance(item, ProtoPort) for item in other
        ):
            other_list = cast(list[ProtoPort[Any]], list(other))
            if len(self._bases) != len(other_list):
                return False
            for b1, b2 in zip(self._bases, other_list):
                if b1 != b2.base:
                    return False
            return True
        return False


class Ports(ProtoPorts[int]):
    """A collection of ports.

    It is not a traditional dictionary. Elements can be retrieved as in a traditional
    dictionary. But to keep tabs on names etc, the ports are stored as a list

    Attributes:
        _ports: Internal storage of the ports. Normally ports should be retrieved with
            [__getitem__][kfactory.kcell.Ports.__getitem__] or with
            [get_all_named][kfactory.kcell.Ports.get_all_named]
    """

    yaml_tag: ClassVar[str] = "!Ports"

    @overload
    def __init__(self, *, kcl: KCLayout) -> None: ...

    @overload
    def __init__(
        self,
        *,
        kcl: KCLayout,
        ports: Iterable[ProtoPort[Any]] | None = None,
    ) -> None: ...

    @overload
    def __init__(
        self,
        *,
        kcl: KCLayout,
        bases: list[BasePort] | None = None,
    ) -> None: ...

    def __init__(
        self,
        *,
        kcl: KCLayout,
        ports: Iterable[ProtoPort[Any]] | None = None,
        bases: list[BasePort] | None = None,
    ) -> None:
        """Initialize the Ports object."""
        return super().__init__(kcl=kcl, ports=ports, bases=bases)

    def __iter__(self) -> Iterator[Port]:
        """Iterator, that allows for loops etc to directly access the object."""
        yield from (Port(base=b) for b in self._bases)

    def add_port(
        self,
        *,
        port: ProtoPort[Any],
        name: str | None = None,
        keep_mirror: bool = False,
    ) -> Port:
        """Add a port object.

        Args:
            port: The port to add
            name: Overwrite the name of the port
            keep_mirror: Keep the mirror flag from the original port if `True`,
                else set [Port.trans.mirror][kfactory.kcell.Port.trans] (or the complex
                equivalent) to `False`.
        """
        if port.kcl == self.kcl:
            _base = port.base.__copy__()
            if not keep_mirror:
                if _base.trans is not None:
                    _base.trans.mirror = False
                elif _base.dcplx_trans is not None:
                    _base.dcplx_trans.mirror = False
            if name is not None:
                _base.name = name
            self._bases.append(_base)
            _port = Port(base=_base)
        else:
            dcplx_trans = port.dcplx_trans.dup()
            if not keep_mirror:
                dcplx_trans.mirror = False
            _base = port.base.__copy__()
            _base.trans = kdb.Trans.R0
            _base.dcplx_trans = None
            _base.kcl = self.kcl
            _base.cross_section = self.kcl.get_cross_section(
                port.cross_section.to_dtype(port.kcl)
            )
            _port = Port(base=_base)
            _port.dcplx_trans = dcplx_trans
            self._bases.append(_port.base)
        return _port

    def add_ports(
        self,
        ports: Iterable[ProtoPort[Any]],
        prefix: str = "",
        keep_mirror: bool = False,
        suffix: str = "",
    ) -> None:
        """Append a list of ports."""
        for p in ports:
            name = p.name or ""
            self.add_port(port=p, name=prefix + name + suffix, keep_mirror=keep_mirror)

    @overload
    def create_port(
        self,
        *,
        trans: kdb.Trans,
        width: int,
        layer: int,
        name: str | None = None,
        port_type: str = "optical",
    ) -> Port: ...

    @overload
    def create_port(
        self,
        *,
        dcplx_trans: kdb.DCplxTrans,
        width: int,
        layer: LayerEnum | int,
        name: str | None = None,
        port_type: str = "optical",
    ) -> Port: ...

    @overload
    def create_port(
        self,
        *,
        width: int,
        layer: LayerEnum | int,
        center: tuple[int, int],
        angle: Literal[0, 1, 2, 3],
        name: str | None = None,
        port_type: str = "optical",
    ) -> Port: ...

    @overload
    def create_port(
        self,
        *,
        trans: kdb.Trans,
        width: int,
        layer_info: kdb.LayerInfo,
        name: str | None = None,
        port_type: str = "optical",
    ) -> Port: ...

    @overload
    def create_port(
        self,
        *,
        width: int,
        layer_info: kdb.LayerInfo,
        center: tuple[int, int],
        angle: Literal[0, 1, 2, 3],
        name: str | None = None,
        port_type: str = "optical",
    ) -> Port: ...

    def create_port(
        self,
        *,
        name: str | None = None,
        width: int | None = None,
        layer: LayerEnum | int | None = None,
        layer_info: kdb.LayerInfo | None = None,
        port_type: str = "optical",
        trans: kdb.Trans | None = None,
        dcplx_trans: kdb.DCplxTrans | None = None,
        center: tuple[int, int] | None = None,
        angle: Literal[0, 1, 2, 3] | None = None,
        mirror_x: bool = False,
        cross_section: SymmetricalCrossSection | None = None,
    ) -> Port:
        """Create a new port in the list.

        Args:
            name: Optional name of port.
            width: Width of the port in dbu. If `trans` is set (or the manual creation
                with `center` and `angle`), this needs to be as well.
            layer: Layer index of the port.
            layer_info: Layer definition of the port.
            port_type: Type of the port (electrical, optical, etc.)
            trans: Transformation object of the port. [dbu]
            dcplx_trans: Complex transformation for the port.
                Use if a non-90° port is necessary.
            center: Tuple of the center. [dbu]
            angle: Angle in 90° increments. Used for simple/dbu transformations.
            mirror_x: Mirror the transformation of the port.
            cross_section: Cross section of the port. If set, overwrites width and layer
                (info).
        """
        if cross_section is None:
            if width is None:
                raise ValueError(
                    "Either width or dwidth must be set. It can be set through"
                    " a cross section as well."
                )
            if layer_info is None:
                if layer is None:
                    raise ValueError(
                        "layer or layer_info must be defined to create a port."
                    )
                layer_info = self.kcl.get_info(layer)
            assert layer_info is not None
            cross_section = self.kcl.get_cross_section(
                CrossSectionSpec(main_layer=layer_info, width=width)
            )
        if trans is not None:
            port = Port(
                name=name,
                trans=trans,
                cross_section=cross_section,
                port_type=port_type,
                kcl=self.kcl,
            )
        elif dcplx_trans is not None:
            port = Port(
                name=name,
                dcplx_trans=dcplx_trans,
                port_type=port_type,
                cross_section=cross_section,
                kcl=self.kcl,
            )
        elif angle is not None and center is not None:
            port = Port(
                name=name,
                port_type=port_type,
                cross_section=cross_section,
                angle=angle,
                center=center,
                mirror_x=mirror_x,
                kcl=self.kcl,
            )
        else:
            raise ValueError(
                f"You need to define width {width} and trans {trans} or angle {angle}"
                f" and center {center} or dcplx_trans {dcplx_trans}"
            )

        self._bases.append(port.base)
        return port

    def get_all_named(self) -> Mapping[str, Port]:
        """Get all ports in a dictionary with names as keys."""
        return {v.name: Port(base=v) for v in self._bases if v.name is not None}

    def __getitem__(self, key: int | str | None) -> Port:
        """Get a specific port by name."""
        if isinstance(key, int):
            return Port(base=self._bases[key])
        try:
            return Port(base=next(filter(lambda base: base.name == key, self._bases)))
        except StopIteration:
            raise KeyError(
                f"{key=} is not a valid port name or index. "
                f"Available ports: {[v.name for v in self._bases]}"
            )

    def filter(
        self,
        angle: int | None = None,
        orientation: float | None = None,
        layer: LayerEnum | int | None = None,
        port_type: str | None = None,
        regex: str | None = None,
    ) -> Sequence[Port]:
        """Filter ports by name.

        Args:
            angle: Filter by angle. 0, 1, 2, 3.
            orientation: Filter by orientation in degrees.
            layer: Filter by layer.
            port_type: Filter by port type.
            regex: Filter by regex of the name.
        """
        ports: Iterable[Port] = (Port(base=b) for b in self._bases)
        if regex:
            ports = filter_regex(ports, regex)
        if layer is not None:
            ports = filter_layer(ports, layer)
        if port_type:
            ports = filter_port_type(ports, port_type)
        if angle is not None:
            ports = filter_direction(ports, angle)
        if orientation is not None:
            ports = filter_orientation(ports, orientation)
        return list(ports)

    def __repr__(self) -> str:
        """Representation of the Ports as strings."""
        return repr([repr(DPort(base=b)) for b in self._bases])

    def print(self, unit: Literal["dbu", "um", None] = None) -> None:
        """Pretty print ports."""
        config.console.print(pprint_ports(self, unit=unit))

    def pformat(self, unit: Literal["dbu", "um", None] = None) -> str:
        """Pretty print ports."""
        with config.console.capture() as capture:
            config.console.print(pprint_ports(self, unit=unit))
        return capture.get()

    @classmethod
    def to_yaml(cls, representer: BaseRepresenter, node: Self) -> SequenceNode:
        """Convert the ports to a yaml representations."""
        return representer.represent_sequence(cls.yaml_tag, node._bases)

    @classmethod
    def from_yaml(cls, constructor: BaseConstructor, node: Any) -> Self:
        """Load Ports from a yaml representation."""
        return cls(**constructor.construct_sequence(node))


class DPorts(ProtoPorts[float]):
    """DPorts of an DInstance.

    These act as virtual ports as the centers needs to change if the
    instance changes etc.


    Attributes:
        cell_ports: A pointer to the [`KCell.ports`][kfactory.kcell.KCell.ports]
            of the cell
        instance: A pointer to the Instance related to this.
            This provides a way to dynamically calculate the ports.
    """

    @overload
    def __init__(self, *, kcl: KCLayout) -> None: ...

    @overload
    def __init__(
        self,
        *,
        kcl: KCLayout,
        ports: Iterable[ProtoPort[Any]] | None = None,
    ) -> None: ...

    @overload
    def __init__(
        self,
        *,
        kcl: KCLayout,
        bases: list[BasePort] | None = None,
    ) -> None: ...

    def __init__(
        self,
        *,
        kcl: KCLayout,
        ports: Iterable[ProtoPort[Any]] | None = None,
        bases: list[BasePort] | None = None,
    ) -> None:
        return super().__init__(kcl=kcl, ports=ports, bases=bases)

    def __iter__(self) -> Iterator[DPort]:
        """Iterator, that allows for loops etc to directly access the object."""
        yield from (DPort(base=b) for b in self._bases)

    def add_port(
        self,
        *,
        port: ProtoPort[Any],
        name: str | None = None,
        keep_mirror: bool = False,
    ) -> DPort:
        """Add a port object.

        Args:
            port: The port to add
            name: Overwrite the name of the port
            keep_mirror: Keep the mirror flag from the original port if `True`,
                else set [Port.trans.mirror][kfactory.kcell.Port.trans] (or the complex
                equivalent) to `False`.
        """
        if port.kcl == self.kcl:
            _base = port.base.__copy__()
            if not keep_mirror:
                if _base.trans is not None:
                    _base.trans.mirror = False
                elif _base.dcplx_trans is not None:
                    _base.dcplx_trans.mirror = False
            if name is not None:
                _base.name = name
            self._bases.append(_base)
            _port = DPort(base=_base)
        else:
            dcplx_trans = port.dcplx_trans.dup()
            if not keep_mirror:
                dcplx_trans.mirror = False
            _base = port.base.__copy__()
            _base.trans = kdb.Trans.R0
            _base.dcplx_trans = None
            _base.kcl = self.kcl
            _base.cross_section = self.kcl.get_cross_section(
                port.cross_section.to_dtype(port.kcl)
            )
            _port = DPort(base=_base)
            _port.dcplx_trans = dcplx_trans
            self._bases.append(_port.base)
        return _port

    def add_ports(
        self,
        ports: Iterable[ProtoPort[Any]],
        prefix: str = "",
        keep_mirror: bool = False,
        suffix: str = "",
    ) -> None:
        """Append a list of ports."""
        for p in ports:
            name = p.name or ""
            self.add_port(port=p, name=prefix + name + suffix, keep_mirror=keep_mirror)

    @overload
    def create_port(
        self,
        *,
        trans: kdb.Trans,
        width: float,
        layer: int,
        name: str | None = None,
        port_type: str = "optical",
    ) -> DPort: ...

    @overload
    def create_port(
        self,
        *,
        dcplx_trans: kdb.DCplxTrans,
        width: float,
        layer: LayerEnum | int,
        name: str | None = None,
        port_type: str = "optical",
    ) -> DPort: ...

    @overload
    def create_port(
        self,
        *,
        width: int,
        layer: LayerEnum | int,
        center: tuple[float, float],
        angle: float,
        name: str | None = None,
        port_type: str = "optical",
    ) -> DPort: ...

    @overload
    def create_port(
        self,
        *,
        trans: kdb.Trans,
        width: float,
        layer_info: kdb.LayerInfo,
        name: str | None = None,
        port_type: str = "optical",
    ) -> DPort: ...

    @overload
    def create_port(
        self,
        *,
        dcplx_trans: kdb.DCplxTrans,
        width: float,
        layer_info: kdb.LayerInfo,
        name: str | None = None,
        port_type: str = "optical",
    ) -> DPort: ...

    @overload
    def create_port(
        self,
        *,
        width: int,
        layer_info: kdb.LayerInfo,
        center: tuple[float, float],
        angle: float,
        name: str | None = None,
        port_type: str = "optical",
    ) -> DPort: ...

    def create_port(
        self,
        *,
        name: str | None = None,
        width: float | None = None,
        layer: LayerEnum | int | None = None,
        layer_info: kdb.LayerInfo | None = None,
        port_type: str = "optical",
        trans: kdb.Trans | None = None,
        dcplx_trans: kdb.DCplxTrans | None = None,
        center: tuple[float, float] | None = None,
        angle: float | None = None,
        mirror_x: bool = False,
        cross_section: SymmetricalCrossSection | None = None,
    ) -> DPort:
        """Create a new port in the list.

        Args:
            name: Optional name of port.
            width: Width of the port in dbu. If `trans` is set (or the manual creation
                with `center` and `angle`), this needs to be as well.
            layer: Layer index of the port.
            layer_info: Layer definition of the port.
            port_type: Type of the port (electrical, optical, etc.)
            trans: Transformation object of the port. [dbu]
            dcplx_trans: Complex transformation for the port.
                Use if a non-90° port is necessary.
            center: Tuple of the center. [dbu]
            angle: Angle in 90° increments. Used for simple/dbu transformations.
            mirror_x: Mirror the transformation of the port.
            cross_section: Cross section of the port. If set, overwrites width and layer
                (info).
        """
        if cross_section is None:
            if width is None:
                raise ValueError(
                    "Either width must be set. It can be set through"
                    " a cross section as well."
                )
            if layer_info is None:
                if layer is None:
                    raise ValueError(
                        "layer or layer_info must be defined to create a port."
                    )
                layer_info = self.kcl.get_info(layer)
            assert layer_info is not None
            dwidth = width
            if dwidth <= 0:
                raise ValueError("dwidth needs to be set and be >0")
            _width = self.kcl.to_dbu(dwidth)
            if _width % 2:
                raise ValueError(
                    f"dwidth needs to be even to snap to grid. Got {dwidth}."
                    "Ports must have a grid width of multiples of 2."
                )
            cross_section = self.kcl.get_cross_section(
                CrossSectionSpec(
                    main_layer=layer_info,
                    width=_width,
                )
            )
        if trans is not None:
            port = DPort(
                name=name,
                trans=trans,
                cross_section=cross_section,
                port_type=port_type,
                kcl=self.kcl,
            )
        elif dcplx_trans is not None:
            port = DPort(
                name=name,
                dcplx_trans=dcplx_trans,
                port_type=port_type,
                cross_section=cross_section,
                kcl=self.kcl,
            )
        elif angle is not None and center is not None:
            port = DPort(
                name=name,
                port_type=port_type,
                cross_section=cross_section,
                angle=angle,
                center=center,
                mirror_x=mirror_x,
                kcl=self.kcl,
            )
        else:
            raise ValueError(
                f"You need to define width {width} and trans {trans} or angle {angle}"
                f" and center {center} or dcplx_trans {dcplx_trans}"
            )

        self._bases.append(port.base)
        return port

    def get_all_named(self) -> Mapping[str, DPort]:
        """Get all ports in a dictionary with names as keys."""
        return {v.name: DPort(base=v) for v in self._bases if v.name is not None}

    def __getitem__(self, key: int | str | None) -> DPort:
        """Get a specific port by name."""
        if isinstance(key, int):
            return DPort(base=self._bases[key])
        try:
            return DPort(base=next(filter(lambda base: base.name == key, self._bases)))
        except StopIteration:
            raise KeyError(
                f"{key=} is not a valid port name or index. "
                f"Available ports: {[v.name for v in self._bases]}"
            )

    def filter(
        self,
        angle: float | None = None,
        orientation: float | None = None,
        layer: LayerEnum | int | None = None,
        port_type: str | None = None,
        regex: str | None = None,
    ) -> Sequence[DPort]:
        """Filter ports by name.

        Args:
            angle: Filter by angle.
            orientation: Alias for angle.
            layer: Filter by layer.
            port_type: Filter by port type.
            regex: Filter by regex of the name.
        """
        ports: Iterable[DPort] = (DPort(base=b) for b in self._bases)
        if regex:
            ports = filter_regex(ports, regex)
        if layer is not None:
            ports = filter_layer(ports, layer)
        if port_type:
            ports = filter_port_type(ports, port_type)
        orientation = orientation or angle
        if orientation is not None:
            ports = filter_orientation(ports, orientation)
        return list(ports)

    def __repr__(self) -> str:
        """Representation of the Ports as strings."""
        return repr([repr(Port(base=b)) for b in self._bases])

    def print(self, unit: Literal["dbu", "um", None] = None) -> None:
        """Pretty print ports."""
        config.console.print(pprint_ports(self, unit=unit))

    def pformat(self, unit: Literal["dbu", "um", None] = None) -> str:
        """Pretty print ports."""
        with config.console.capture() as capture:
            config.console.print(pprint_ports(self, unit=unit))
        return capture.get()


class HasCellPorts(Generic[TUnit], ABC):
    @property
    @abstractmethod
    def cell_ports(self) -> ProtoPorts[TUnit]: ...


class ProtoInstancePorts(HasCellPorts[TUnit], ABC): ...


class ProtoTInstancePorts(ProtoInstancePorts[TUnit], ABC):
    """Ports of an Instance.

    These act as virtual ports as the centers needs to change if the
    instance changes etc.


    Attributes:
        cell_ports: A pointer to the [`KCell.ports`][kfactory.kcell.KCell.ports]
            of the cell
        instance: A pointer to the Instance related to this.
            This provides a way to dynamically calculate the ports.
    """

    instance: ProtoTInstance[TUnit]

    def __len__(self) -> int:
        """Return Port count."""
        if not self.instance.is_regular_array():
            return len(self.cell_ports)
        else:
            return len(self.cell_ports) * self.instance.na * self.instance.nb

    def __contains__(self, port: str | ProtoPort[Any]) -> bool:
        """Check whether a port is in this port collection."""
        if isinstance(port, ProtoPort):
            return port.base in [p.base for p in self.instance.ports]
        else:
            for _port in self.instance.ports:
                if _port.name == port:
                    return True
            return False

    @property
    def ports(self) -> ProtoTInstancePorts[TUnit]:
        return self.instance.ports

    @property
    def bases(self) -> list[BasePort]:
        return [p.base for p in self.instance.ports]

    def filter(
        self,
        angle: TUnit | None = None,
        orientation: float | None = None,
        layer: LayerEnum | int | None = None,
        port_type: str | None = None,
        regex: str | None = None,
    ) -> Sequence[ProtoPort[TUnit]]:
        """Filter ports by name.

        Args:
            angle: Filter by angle. 0, 1, 2, 3.
            orientation: Filter by orientation in degrees.
            layer: Filter by layer.
            port_type: Filter by port type.
            regex: Filter by regex of the name.
        """
        ports: Iterable[ProtoPort[TUnit]] = list(self.ports)
        if regex:
            ports = filter_regex(ports, regex)
        if layer is not None:
            ports = filter_layer(ports, layer)
        if port_type:
            ports = filter_port_type(ports, port_type)
        if angle is not None:
            ports = filter_direction(ports, round(angle / 90))
        if orientation is not None:
            ports = filter_orientation(ports, orientation)
        return list(ports)

    def __getitem__(
        self, key: int | str | None | tuple[int | str | None, int, int]
    ) -> ProtoPort[TUnit]:
        """Returns port from instance.

        The key can either be an integer, in which case the nth port is
        returned, or a string in which case the first port with a matching
        name is returned.

        If the instance is an array, the key can also be a tuple in the
        form of `c.ports[key_name, i_a, i_b]`, where `i_a` is the index in
        the `instance.a` direction and `i_b` the `instance.b` direction.

        E.g. `c.ports["a", 3, 5]`, accesses the ports of the instance which is
        3 times in `a` direction (4th index in the array), and 5 times in `b` direction
        (5th index in the array).
        """
        if not self.instance.is_regular_array():
            try:
                p = self.cell_ports[cast(int | str | None, key)]
                if not self.instance.is_complex():
                    return p.copy(self.instance.trans)
                else:
                    return p.copy(self.instance.dcplx_trans)
            except KeyError as e:
                raise KeyError(
                    f"{key=} is not a valid port name or index. "
                    "Make sure the instance is an array when giving it a tuple. "
                    f"Available ports: {[v.name for v in self.cell_ports]}"
                ) from e
        else:
            if isinstance(key, tuple):
                key, i_a, i_b = key
                if i_a >= self.instance.na or i_b >= self.instance.nb:
                    raise IndexError(
                        f"The indexes {i_a=} and {i_b=} must be within the array size"
                        f" instance.na={self.instance.na} and"
                        f" instance.nb={self.instance.nb}"
                    )
            else:
                i_a = 0
                i_b = 0
            p = self.cell_ports[key]
            if not self.instance.is_complex():
                return p.copy(
                    kdb.Trans(self.instance.a * i_a + self.instance.b * i_b)
                    * self.instance.trans
                )
            else:
                return p.copy(
                    kdb.DCplxTrans(self.instance.da * i_a + self.instance.db * i_b)
                    * self.instance.dcplx_trans
                )

    @property
    @abstractmethod
    def cell_ports(self) -> ProtoPorts[TUnit]: ...

    def __iter__(self) -> Iterator[ProtoPort[TUnit]]:
        """Create a copy of the ports to iterate through."""
        if not self.instance.is_regular_array():
            if not self.instance.is_complex():
                yield from (p.copy(self.instance.trans) for p in self.cell_ports)
            else:
                yield from (p.copy(self.instance.dcplx_trans) for p in self.cell_ports)
        else:
            if not self.instance.is_complex():
                yield from (
                    p.copy(
                        kdb.Trans(self.instance.a * i_a + self.instance.b * i_b)
                        * self.instance.trans
                    )
                    for i_a in range(self.instance.na)
                    for i_b in range(self.instance.nb)
                    for p in self.cell_ports
                )
            else:
                yield from (
                    p.copy(
                        kdb.DCplxTrans(self.instance.da * i_a + self.instance.db * i_b)
                        * self.instance.dcplx_trans
                    )
                    for i_a in range(self.instance.na)
                    for i_b in range(self.instance.nb)
                    for p in self.cell_ports
                )

    def each_by_array_coord(self) -> Iterator[tuple[int, int, ProtoPort[TUnit]]]:
        if not self.instance.is_regular_array():
            if not self.instance.is_complex():
                yield from (
                    (0, 0, p.copy(self.instance.trans)) for p in self.cell_ports
                )
            else:
                yield from (
                    (0, 0, p.copy(self.instance.dcplx_trans)) for p in self.cell_ports
                )
        else:
            if not self.instance.is_complex():
                yield from (
                    (
                        i_a,
                        i_b,
                        p.copy(
                            kdb.Trans(self.instance.a * i_a + self.instance.b * i_b)
                            * self.instance.trans
                        ),
                    )
                    for i_a in range(self.instance.na)
                    for i_b in range(self.instance.nb)
                    for p in self.cell_ports
                )
            else:
                yield from (
                    (
                        i_a,
                        i_b,
                        p.copy(
                            kdb.DCplxTrans(
                                self.instance.da * i_a + self.instance.db * i_b
                            )
                            * self.instance.dcplx_trans
                        ),
                    )
                    for i_a in range(self.instance.na)
                    for i_b in range(self.instance.nb)
                    for p in self.cell_ports
                )

    def __repr__(self) -> str:
        """String representation.

        Creates a copy and uses the `__repr__` of
        [Ports][kfactory.kcell.Ports.__repr__].
        """
        return repr(self.copy())

    def print(self) -> None:
        config.console.print(pprint_ports(self.copy()))

    def copy(
        self, rename_function: Callable[[list[Port]], None] | None = None
    ) -> Ports:
        """Creates a copy in the form of [Ports][kfactory.kcell.Ports]."""
        if not self.instance.is_regular_array():
            if not self.instance.is_complex():
                return Ports(
                    kcl=self.instance.kcl,
                    bases=[
                        b.transformed(trans=self.instance.trans)
                        for b in self.cell_ports.bases
                    ],
                )
            else:
                return Ports(
                    kcl=self.instance.kcl,
                    bases=[
                        b.transformed(trans=self.instance.dcplx_trans)
                        for b in self.cell_ports.bases
                    ],
                )
        else:
            if not self.instance.is_complex():
                return Ports(
                    kcl=self.instance.kcl,
                    bases=[
                        b.transformed(
                            self.instance.trans
                            * kdb.Trans(self.instance.a * i_a + self.instance.b * i_b)
                        )
                        for i_a in range(self.instance.na)
                        for i_b in range(self.instance.nb)
                        for b in self.cell_ports.bases
                    ],
                )
            else:
                return Ports(
                    kcl=self.instance.kcl,
                    bases=[
                        b.transformed(
                            self.instance.dcplx_trans
                            * kdb.DCplxTrans(
                                self.instance.db * i_a + self.instance.db * i_b
                            )
                        )
                        for i_a in range(self.instance.na)
                        for i_b in range(self.instance.nb)
                        for b in self.cell_ports.bases
                    ],
                )


class InstancePorts(ProtoTInstancePorts[int]):
    instance: Instance

    def __init__(self, instance: Instance) -> None:
        """Creates the virtual ports object.

        Args:
            instance: The related instance
        """
        self.instance = instance

    @property
    def cell_ports(self) -> Ports:
        return self.instance.cell.ports

    def filter(
        self,
        angle: int | None = None,
        orientation: float | None = None,
        layer: LayerEnum | int | None = None,
        port_type: str | None = None,
        regex: str | None = None,
    ) -> Sequence[Port]:
        return [
            Port(base=p.base)
            for p in super().filter(angle, orientation, layer, port_type, regex)
        ]

    def __getitem__(
        self, key: int | str | None | tuple[int | str | None, int, int]
    ) -> Port:
        return Port(base=super().__getitem__(key).base)


class DInstancePorts(ProtoTInstancePorts[float]):
    instance: DInstance

    def __init__(self, instance: DInstance) -> None:
        """Creates the virtual ports object.

        Args:
            instance: The related instance
        """
        self.instance = instance

    @property
    def cell_ports(self) -> DPorts:
        return self.instance.cell.ports

    def filter(
        self,
        angle: float | None = None,
        orientation: float | None = None,
        layer: LayerEnum | int | None = None,
        port_type: str | None = None,
        regex: str | None = None,
    ) -> Sequence[DPort]:
        return [
            DPort(base=p.base)
            for p in super().filter(angle, orientation, layer, port_type, regex)
        ]

    def __getitem__(
        self, key: int | str | None | tuple[int | str | None, int, int]
    ) -> DPort:
        return DPort(base=super().__getitem__(key).base)


class VInstancePorts(ProtoInstancePorts[float]):
    """Ports of an instance.

    These act as virtual ports as the centers needs to change if the
    instance changes etc.


    Attributes:
        cell_ports: A pointer to the [`KCell.ports`][kfactory.kcell.KCell.ports]
            of the cell
        instance: A pointer to the Instance related to this.
            This provides a way to dynamically calculate the ports.
    """

    instance: VInstance

    def __init__(self, instance: VInstance) -> None:
        """Creates the virtual ports object.

        Args:
            instance: The related instance
        """
        self.instance = instance

    @property
    def cell_ports(self) -> DPorts:
        return DPorts(
            kcl=self.instance.cell.ports.kcl, bases=self.instance.cell.ports.bases
        )

    def __len__(self) -> int:
        """Return Port count."""
        return len(self.cell_ports)

    def __getitem__(self, key: int | str | None) -> DPort:
        """Get a port by name."""
        p = self.cell_ports[key]
        return p.copy(self.instance.trans)

    def __iter__(self) -> Iterator[DPort]:
        """Create a copy of the ports to iterate through."""
        yield from (p.copy(self.instance.trans) for p in self.cell_ports)

    def __repr__(self) -> str:
        """String representation.

        Creates a copy and uses the `__repr__` of
        [Ports][kfactory.kcell.Ports.__repr__].
        """
        return repr(self.copy())

    def filter(
        self,
        angle: int | None = None,
        orientation: float | None = None,
        layer: LayerEnum | int | None = None,
        port_type: str | None = None,
        regex: str | None = None,
    ) -> list[DPort]:
        """Filter ports by name.

        Args:
            angle: Filter by angle. 0, 1, 2, 3.
            orientation: Filter by orientation in degrees.
            layer: Filter by layer.
            port_type: Filter by port type.
            regex: Filter by regex of the name.
        """
        ports = list(self.instance.ports)
        if regex:
            ports = list(filter_regex(ports, regex))
        if layer is not None:
            ports = list(filter_layer(ports, layer))
        if port_type:
            ports = list(filter_port_type(ports, port_type))
        if angle is not None:
            ports = list(filter_direction(ports, angle))
        if orientation is not None:
            ports = list(filter_orientation(ports, orientation))
        return list(ports)

    def copy(self) -> DPorts:
        """Creates a copy in the form of [Ports][kfactory.kcell.Ports]."""
        return DPorts(
            kcl=self.instance.cell.kcl,
            bases=[b.transformed(self.instance.trans) for b in self.cell_ports.bases],
        )


class BaseKCell(BaseModel, ABC, arbitrary_types_allowed=True):
    """KLayout cell and change its class to KCell.

    A KCell is a dynamic proxy for kdb.Cell. It has all the
    attributes of the official KLayout class. Some attributes have been adjusted
    to return KCell specific sub classes. If the function is listed here in the
    docs, they have been adjusted for KFactory specifically. This object will
    transparently proxy to kdb.Cell. Meaning any attribute not directly
    defined in this class that are available from the KLayout counter part can
    still be accessed. The pure KLayout object can be accessed with
    `kdb_cell`.

    Attributes:
        yaml_tag: Tag for yaml serialization.
        ports: Manages the ports of the cell.
        settings: A dictionary containing settings populated by the
            [cell][kfactory.kcell.cell] decorator.
        info: Dictionary for storing additional info if necessary. This is not
            passed to the GDS and therefore not reversible.
        d: UMKCell object for easy access to the KCell in um units.
        kcl: Library object that is the manager of the KLayout
        boundary: Boundary of the cell.
        insts: List of instances in the cell.
        vinsts: List of virtual instances in the cell.
        size_info: Size information of the cell.
        function_name: Name of the function that created the cell.
    """

    ports: list[BasePort] = Field(default_factory=list)
    settings: KCellSettings = Field(default_factory=KCellSettings)
    settings_units: KCellSettingsUnits = Field(default_factory=KCellSettingsUnits)
    vinsts: VInstances
    info: Info
    kcl: KCLayout
    function_name: str | None = None
    basename: str | None = None

    @property
    @abstractmethod
    def locked(self) -> bool: ...
    @abstractmethod
    def lock(self) -> None: ...


class ProtoKCell(GeometricObject[TUnit], Generic[TUnit]):
    _base_kcell: BaseKCell

    @property
    def locked(self) -> bool:
        return self._base_kcell.locked

    def lock(self) -> None:
        self._base_kcell.lock()

    @property
    @abstractmethod
    def name(self) -> str | None: ...

    @name.setter
    @abstractmethod
    def name(self, value: str) -> None: ...

    @abstractmethod
    def dup(self) -> Self: ...

    @abstractmethod
    def write(
        self,
        filename: str | Path,
        save_options: kdb.SaveLayoutOptions = save_layout_options(),
        convert_external_cells: bool = False,
        set_meta_data: bool = True,
        autoformat_from_file_extension: bool = True,
    ) -> None: ...

    @property
    def info(self) -> Info:
        return self._base_kcell.info

    @info.setter
    def info(self, value: Info) -> None:
        self._base_kcell.info = value

    @property
    def settings(self) -> KCellSettings:
        """Settings dictionary set by the [@vcell][kfactory.kcell.vcell] decorator."""
        return self._base_kcell.settings

    @settings.setter
    def settings(self, value: KCellSettings) -> None:
        self._base_kcell.settings = value

    @property
    def settings_units(self) -> KCellSettingsUnits:
        """Dictionary containing the units of the settings.

        Set by the [@cell][kfactory.kcell.KCLayout.cell] decorator.
        """
        return self._base_kcell.settings_units

    @settings_units.setter
    def settings_units(self, value: KCellSettingsUnits) -> None:
        self._base_kcell.settings_units = value

    @property
    def function_name(self) -> str | None:
        return self._base_kcell.function_name

    @function_name.setter
    def function_name(self, value: str | None) -> None:
        self._base_kcell.function_name = value

    @property
    def basename(self) -> str | None:
        return self._base_kcell.basename

    @basename.setter
    def basename(self, value: str | None) -> None:
        self._base_kcell.basename = value

    @property
    def vinsts(self) -> VInstances:
        return self._base_kcell.vinsts

    @property
    @abstractmethod
    def insts(self) -> ProtoInstances[TUnit, ProtoInstance[TUnit]]: ...

    @abstractmethod
    def shapes(self, layer: int | kdb.LayerInfo) -> kdb.Shapes | VShapes: ...

    @property
    @abstractmethod
    def ports(self) -> ProtoPorts[TUnit]: ...

    @ports.setter
    @abstractmethod
    def ports(self, new_ports: Iterable[ProtoPort[Any]]) -> None: ...

    def add_port(
        self,
        *,
        port: ProtoPort[Any],
        name: str | None = None,
        keep_mirror: bool = False,
    ) -> ProtoPort[TUnit]:
        """Add an existing port. E.g. from an instance to propagate the port.

        Args:
            port: The port to add.
            name: Overwrite the name of the port
            keep_mirror: Keep the mirror part of the transformation of a port if
                `True`, else set the mirror flag to `False`.
        """
        if self.locked:
            raise LockedError(self)

        return self.ports.add_port(port=port, name=name, keep_mirror=keep_mirror)

    def add_ports(
        self,
        ports: Iterable[ProtoPort[Any]],
        prefix: str = "",
        suffix: str = "",
        keep_mirror: bool = False,
    ) -> None:
        """Add a sequence of ports to the cell.

        Can be useful to add all ports of a instance for example.

        Args:
            ports: list/tuple (anything iterable) of ports.
            prefix: string to add in front of all the port names
            suffix: string to add at the end of all the port names
            keep_mirror: Keep the mirror part of the transformation of a port if
                `True`, else set the mirror flag to `False`.
        """
        if self.locked:
            raise LockedError(self)

        self.ports.add_ports(
            ports=ports, prefix=prefix, suffix=suffix, keep_mirror=keep_mirror
        )

    def create_port(self, *args: Any, **kwargs: Any) -> ProtoPort[TUnit]:
        if self.locked:
            raise LockedError(self)

        return self.ports.create_port(*args, **kwargs)

    def layer(self, *args: Any, **kwargs: Any) -> int:
        """Get the layer info, convenience for `klayout.db.Layout.layer`."""
        return self._base_kcell.kcl.layout.layer(*args, **kwargs)

    @property
    def factory_name(self) -> str:
        """Return the name under which the factory was registered."""
        factory_name = self._base_kcell.basename or self._base_kcell.function_name
        if factory_name is not None:
            return factory_name
        raise ValueError(
            f"{self.__class__.__name__} {self.name} has most likely not been registered"
            " automatically as a factory. Therefore it doesn't have an associated name."
        )

    def create_vinst(self, cell: VKCell | KCell) -> VInstance:
        """Insert the KCell as a VInstance into a VKCell or KCell."""
        vi = VInstance(cell)
        self._base_kcell.vinsts.append(vi)
        return vi

    @property
    def kcl(self) -> KCLayout:
        return self._base_kcell.kcl

    @kcl.setter
    def kcl(self, value: KCLayout) -> None:
        self._base_kcell.kcl = value


class TKCell(BaseKCell):
    """KLayout cell and change its class to KCell.

    A KCell is a dynamic proxy for kdb.Cell. It has all the
    attributes of the official KLayout class. Some attributes have been adjusted
    to return KCell specific sub classes. If the function is listed here in the
    docs, they have been adjusted for KFactory specifically. This object will
    transparently proxy to kdb.Cell. Meaning any attribute not directly
    defined in this class that are available from the KLayout counter part can
    still be accessed. The pure KLayout object can be accessed with
    `kdb_cell`.

    Attributes:
        kdb_cell: Pure KLayout cell object.
        locked: If set the cell shouldn't be modified anymore.
        function_name: Name of the function that created the cell.
    """

    kdb_cell: kdb.Cell
    boundary: kdb.DPolygon | None = None

    def __getattr__(self, name: str) -> Any:
        """If KCell doesn't have an attribute, look in the KLayout Cell."""
        try:
            return super().__getattr__(name)  # type: ignore
        except Exception:
            return getattr(self.kdb_cell, name)

    @property
    def locked(self) -> bool:
        return self.kdb_cell.is_locked()

    def lock(self) -> None:
        self.kdb_cell.locked = True


class TVCell(BaseKCell):
    _locked: bool = PrivateAttr(default=False)

    @property
    def locked(self) -> bool:
        return self._locked

    def lock(self) -> None:
        self._locked = True


class ProtoTKCell(ProtoKCell[TUnit], ABC):
    _base_kcell: TKCell

    def __init__(
        self,
        *,
        base_kcell: TKCell | None = None,
        name: str | None = None,
        kcl: KCLayout | None = None,
        kdb_cell: kdb.Cell | None = None,
        ports: Iterable[ProtoPort[Any]] | None = None,
        info: dict[str, Any] | None = None,
        settings: dict[str, Any] | None = None,
    ) -> None:
        if base_kcell is not None:
            self._base_kcell = base_kcell
            return
        _kcl = kcl or _get_default_kcl()
        if name is None:
            _name = "Unnamed_!" if kdb_cell is None else kdb_cell.name
        else:
            _name = name
            if kdb_cell is not None:
                kdb_cell.name = name
        _kdb_cell = kdb_cell or _kcl.create_cell(_name)
        if _name == "Unnamed_!":
            _kdb_cell.name = f"Unnamed_{_kdb_cell.cell_index()}"
        self._base_kcell = TKCell(
            kcl=_kcl,
            info=Info(**(info or {})),
            settings=KCellSettings(**(settings or {})),
            kdb_cell=_kdb_cell,
            ports=[port.base for port in ports] if ports else [],
            vinsts=VInstances(),
        )
        self.kcl.register_cell(self)

    @property
    def base_kcell(self) -> TKCell:
        return self._base_kcell

    def __getitem__(self, key: int | str | None) -> ProtoPort[TUnit]:
        """Returns port from instance."""
        return self.ports[key]

    def __hash__(self) -> int:
        """Hash the KCell."""
        return hash(
            (
                self._base_kcell.kcl.library.name(),
                self._base_kcell.kdb_cell.cell_index(),
            )
        )

    def __eq__(self, other: object) -> bool:
        if not isinstance(other, ProtoTKCell):
            return False
        return self._base_kcell == other._base_kcell

    @property
    def name(self) -> str:
        """Name of the KCell."""
        return self._base_kcell.kdb_cell.name

    @name.setter
    def name(self, value: str) -> None:
        if self.locked:
            raise LockedError(self)
        self._base_kcell.kdb_cell.name = value

    @property
    def prop_id(self) -> int:
        """Gets the properties ID associated with the cell."""
        return self._base_kcell.kdb_cell.prop_id

    @prop_id.setter
    def prop_id(self, value: int) -> None:
        if self.locked:
            raise LockedError(self)
        self._base_kcell.kdb_cell.prop_id = value

    @property
    def ghost_cell(self) -> bool:
        """Returns a value indicating whether the cell is a "ghost cell"."""
        return self._base_kcell.kdb_cell.ghost_cell

    @ghost_cell.setter
    def ghost_cell(self, value: bool) -> None:
        if self.locked:
            raise LockedError(self)
        self._base_kcell.kdb_cell.ghost_cell = value

    def __getattr__(self, name: str) -> Any:
        """If KCell doesn't have an attribute, look in the KLayout Cell."""
        try:
            return super().__getattr__(name)  # type: ignore
        except Exception:
            return getattr(self._base_kcell.kdb_cell, name)

    def cell_index(self) -> int:
        """Gets the cell index."""
        return self._base_kcell.kdb_cell.cell_index()

    def shapes(self, layer: int | kdb.LayerInfo) -> kdb.Shapes:
        return self._base_kcell.kdb_cell.shapes(layer)

    @property
    @abstractmethod
    def insts(self) -> ProtoTInstances[TUnit]: ...

    def __copy__(self) -> Self:
        """Enables use of `copy.copy` and `copy.deep_copy`."""
        return self.dup()

    def dup(self) -> Self:
        """Copy the full cell.

        Sets `_locked` to `False`

        Returns:
            cell: Exact copy of the current cell.
                The name will have `$1` as duplicate names are not allowed
        """
        kdb_copy = self._kdb_copy()

        c = self.__class__(kcl=self.kcl, kdb_cell=kdb_copy)
        c.ports = self.ports.copy()

        c._base_kcell.settings = self.settings.model_copy()
        c._base_kcell.info = self.info.model_copy()
        c._base_kcell.vinsts = self._base_kcell.vinsts.copy()

        return c

    @property
    def kdb_cell(self) -> kdb.Cell:
        return self._base_kcell.kdb_cell

    def destroyed(self) -> bool:
        return self._base_kcell.kdb_cell._destroyed()

    @property
    def boundary(self) -> kdb.DPolygon | None:
        return self._base_kcell.boundary

    @boundary.setter
    def boundary(self, boundary: kdb.DPolygon | None) -> None:
        self._base_kcell.boundary = boundary

    @classmethod
    def from_kcell(cls, kcell: ProtoTKCell[Any]) -> Self:
        """Create a KCell from a KLayout Cell."""
        return cls(base_kcell=kcell._base_kcell)

    def to_kcell(self) -> KCell:
        return KCell(base_kcell=self._base_kcell)

    def to_dkcell(self) -> DKCell:
        return DKCell(base_kcell=self._base_kcell)

    def show(
        self,
        lyrdb: rdb.ReportDatabase | Path | str | None = None,
        l2n: kdb.LayoutToNetlist | Path | str | None = None,
        keep_position: bool = True,
        save_options: kdb.SaveLayoutOptions = save_layout_options(),
        use_libraries: bool = True,
        library_save_options: kdb.SaveLayoutOptions = save_layout_options(),
    ) -> None:
        """Stream the gds to klive.

        Will create a temporary file of the gds and load it in KLayout via klive
        """
        show_f: ShowFunction = config.show_function or show
        show_f(
            self,
            lyrdb=lyrdb,
            l2n=l2n,
            keep_position=keep_position,
            save_options=save_options,
            use_libraries=use_libraries,
            library_save_options=library_save_options,
        )

    def plot(
        self,
        lyrdb: Path | str | None = None,
        display_type: Literal["image", "widget"] | None = None,
    ) -> None:
        """Display cell.

        Args:
            lyrdb: Path to the lyrdb file.
            display_type: Type of display. Options are "widget" or "image".

        """
        from .widgets.interactive import display_kcell

        display_kcell(self, lyrdb=lyrdb, display_type=display_type)

    def _ipython_display_(self) -> None:
        """Display a cell in a Jupyter Cell.

        Usage: Pass the kcell variable as an argument in the cell at the end
        """
        self.plot()

    def __repr__(self) -> str:
        """Return a string representation of the Cell."""
        port_names = [p.name for p in self.ports]
        return f"{self.name}: ports {port_names}, {len(self.insts)} instances"

    def delete(self) -> None:
        """Delete the cell."""
        ci = self.cell_index()
        self._base_kcell.kdb_cell.locked = False
        self.kcl.delete_cell(ci)

    @overload
    def create_port(
        self,
        *,
        name: str | None = None,
        trans: kdb.Trans,
        width: int,
        layer: LayerEnum | int,
        port_type: str = "optical",
    ) -> ProtoPort[TUnit]: ...

    @overload
    def create_port(
        self,
        *,
        name: str | None = None,
        dcplx_trans: kdb.DCplxTrans,
        width: int,
        layer: LayerEnum | int,
        port_type: str = "optical",
    ) -> ProtoPort[TUnit]: ...

    @overload
    def create_port(
        self,
        *,
        name: str | None = None,
        port: Port,
    ) -> ProtoPort[TUnit]: ...

    @overload
    def create_port(
        self,
        *,
        name: str | None = None,
        width: int,
        center: tuple[int, int],
        angle: int,
        layer: LayerEnum | int,
        port_type: str = "optical",
        mirror_x: bool = False,
    ) -> ProtoPort[TUnit]: ...

    @overload
    def create_port(
        self,
        *,
        name: str | None = None,
        trans: kdb.Trans,
        width: int,
        layer_info: kdb.LayerInfo,
        port_type: str = "optical",
    ) -> ProtoPort[TUnit]: ...

    @overload
    def create_port(
        self,
        *,
        name: str | None = None,
        dcplx_trans: kdb.DCplxTrans,
        width: int,
        layer_info: kdb.LayerInfo,
        port_type: str = "optical",
    ) -> ProtoPort[TUnit]: ...

    @overload
    def create_port(
        self,
        *,
        name: str | None = None,
        width: int,
        center: tuple[int, int],
        angle: int,
        layer_info: kdb.LayerInfo,
        port_type: str = "optical",
        mirror_x: bool = False,
    ) -> ProtoPort[TUnit]: ...

    @overload
    def create_port(
        self,
        *,
        name: str | None = None,
        cross_section: SymmetricalCrossSection,
        trans: kdb.Trans,
        port_type: str = "optical",
    ) -> ProtoPort[TUnit]: ...

    @overload
    def create_port(
        self,
        *,
        name: str | None = None,
        cross_section: SymmetricalCrossSection,
        dcplx_trans: kdb.DCplxTrans,
        port_type: str = "optical",
    ) -> ProtoPort[TUnit]: ...

    def create_port(self, **kwargs: Any) -> ProtoPort[TUnit]:
        """Proxy for [Ports.create_port][kfactory.kcell.Ports.create_port]."""
        if self.locked:
            raise LockedError(self)
        return self.ports.create_port(**kwargs)

    @overload
    def create_inst(
        self,
        cell: ProtoTKCell[Any] | int,
        trans: kdb.Trans | kdb.ICplxTrans | kdb.Vector = kdb.Trans(),
    ) -> Instance: ...

    @overload
    def create_inst(
        self,
        cell: ProtoTKCell[Any] | int,
        trans: kdb.Trans | kdb.ICplxTrans | kdb.Vector = kdb.Trans(),
        *,
        a: kdb.Vector,
        b: kdb.Vector,
        na: int = 1,
        nb: int = 1,
    ) -> Instance: ...

    def create_inst(
        self,
        cell: ProtoTKCell[Any] | int,
        trans: kdb.Trans | kdb.Vector | kdb.ICplxTrans = kdb.Trans(),
        a: kdb.Vector | None = None,
        b: kdb.Vector | None = None,
        na: int = 1,
        nb: int = 1,
        libcell_as_static: bool = False,
        static_name_separator: str = "__",
    ) -> Instance:
        """Add an instance of another KCell.

        Args:
            cell: The cell to be added
            trans: The integer transformation applied to the reference
            a: Vector for the array.
                Needs to be in positive X-direction. Usually this is only a
                Vector in x-direction. Some foundries won't allow other Vectors.
            b: Vector for the array.
                Needs to be in positive Y-direction. Usually this is only a
                Vector in x-direction. Some foundries won't allow other Vectors.
            na: Number of elements in direction of `a`
            nb: Number of elements in direction of `b`
            libcell_as_static: If the cell is a Library cell
                (different KCLayout object), convert it to a static cell. This can cause
                name collisions that are automatically resolved by appending $1[..n] on
                the newly created cell.
            static_name_separator: Stringt to separate the KCLayout name from the cell
                name when converting library cells (other KCLayout object than the one
                of this KCell) to static cells (copy them into this KCell's KCLayout).

        Returns:
            The created instance
        """
        if isinstance(cell, int):
            ci = cell
        else:
            if cell.layout() == self.layout():
                ci = cell.cell_index()
            else:
                assert cell.layout().library() is not None
                lib_ci = self.kcl.layout.add_lib_cell(
                    cell.kcl.library, cell.cell_index()
                )
                if lib_ci not in self.kcl.tkcells:
                    cell.set_meta_data()
                    kcell = self.kcl[lib_ci]
                    kcell.get_meta_data()
                if libcell_as_static:
                    cell.set_meta_data()
                    ci = self.kcl.convert_cell_to_static(lib_ci)
                    kcell = self.kcl[ci]
                    kcell.copy_meta_info(cell.kdb_cell)
                    kcell.name = cell.kcl.name + static_name_separator + cell.name
                    if cell.kcl.dbu != self.kcl.dbu:
                        for port, lib_port in zip(kcell.ports, cell.ports):
                            port.cross_section = cell.kcl.get_cross_section(
                                lib_port.cross_section.to_dtype(cell.kcl)
                            )
                else:
                    ci = lib_ci

        if a is None:
            inst = self._base_kcell.kdb_cell.insert(kdb.CellInstArray(ci, trans))
        else:
            if b is None:
                b = kdb.Vector()
            inst = self._base_kcell.kdb_cell.insert(
                kdb.CellInstArray(ci, trans, a, b, na, nb)
            )
        return Instance(kcl=self.kcl, instance=inst)

    def _kdb_copy(self) -> kdb.Cell:
        return self._base_kcell.kdb_cell.dup()

    def layout(self) -> kdb.Layout:
        return self._base_kcell.kdb_cell.layout()

    def library(self) -> kdb.Library:
        return self._base_kcell.kdb_cell.library()

    @abstractmethod
    def __lshift__(self, cell: ProtoTKCell[Any]) -> ProtoTInstance[TUnit]: ...

    def auto_rename_ports(self, rename_func: Callable[..., None] | None = None) -> None:
        """Rename the ports with the schema angle -> "NSWE" and sort by x and y.

        Args:
            rename_func: Function that takes Iterable[Port] and renames them.
                This can of course contain a filter and only rename some of the ports
        """
        if self.locked:
            raise LockedError(self)
        if rename_func is None:
            self.kcl.rename_function(self.ports)
        else:
            rename_func(self.ports)

    def flatten(self, merge: bool = True) -> None:
        """Flatten the cell.

        Args:
            merge: Merge the shapes on all layers.
        """
        if self.locked:
            raise LockedError(self)
        for vinst in self._base_kcell.vinsts:
            vinst.insert_into_flat(self)
        self._base_kcell.vinsts = VInstances()
        self._base_kcell.kdb_cell.flatten(False)

        if merge:
            for layer in self.kcl.layout.layer_indexes():
                reg = kdb.Region(self.shapes(layer))
                reg = reg.merge()
                texts = kdb.Texts(self.shapes(layer))
                self.kdb_cell.clear(layer)
                self.shapes(layer).insert(reg)
                self.shapes(layer).insert(texts)

    def convert_to_static(self, recursive: bool = True) -> None:
        """Convert the KCell to a static cell if it is pdk KCell."""
        if self.library().name() == self.kcl.name:
            raise ValueError(f"KCell {self.qname()} is already a static KCell.")
        _lib_cell = kcls[self.library().name()][self.library_cell_index()]
        _lib_cell.set_meta_data()
        _kdb_cell = self.kcl.layout_cell(
            self.kcl.convert_cell_to_static(self.cell_index())
        )
        assert _kdb_cell is not None
        _kdb_cell.name = self.qname()
        _ci = _kdb_cell.cell_index()
        _old_kdb_cell = self._base_kcell.kdb_cell
        _kdb_cell.copy_meta_info(_lib_cell.kdb_cell)
        self.get_meta_data()

        if recursive:
            for ci in self.called_cells():
                kc = self.kcl[ci]
                if kc.is_library_cell():
                    kc.convert_to_static(recursive=recursive)

        self._base_kcell.kdb_cell = _kdb_cell
        for ci in _old_kdb_cell.caller_cells():
            c = self.kcl.layout_cell(ci)
            assert c is not None
            it = kdb.RecursiveInstanceIterator(self.kcl.layout, c)
            it.targets = [_old_kdb_cell.cell_index()]
            it.max_depth = 0
            insts = [instit.current_inst_element().inst() for instit in it.each()]
            for inst in insts:
                ca = inst.cell_inst
                ca.cell_index = _ci
                c.replace(inst, ca)

        self.kcl.layout.delete_cell(_old_kdb_cell.cell_index())

    def draw_ports(self) -> None:
        """Draw all the ports on their respective layer."""
        locked = self._base_kcell.kdb_cell.locked
        self._base_kcell.kdb_cell.locked = False
        polys: dict[int, kdb.Region] = {}

        for port in Ports(kcl=self.kcl, bases=self.ports.bases):
            w = port.width

            if w in polys:
                poly = polys[w]
            else:
                poly = kdb.Region()
                poly.insert(
                    kdb.Polygon(
                        [
                            kdb.Point(0, int(-w // 2)),
                            kdb.Point(0, int(w // 2)),
                            kdb.Point(int(w // 2), 0),
                        ]
                    )
                )
                if w > 20:
                    poly -= kdb.Region(
                        kdb.Polygon(
                            [
                                kdb.Point(int(w // 20), 0),
                                kdb.Point(
                                    int(w // 20), int(-w // 2 + int(w * 2.5 // 20))
                                ),
                                kdb.Point(int(w // 2 - int(w * 1.41 / 20)), 0),
                            ]
                        )
                    )
            polys[w] = poly
            if port.base.trans:
                self.shapes(port.layer).insert(poly.transformed(port.trans))
                self.shapes(port.layer).insert(
                    kdb.Text(port.name if port.name else "", port.trans)
                )
            else:
                self.shapes(port.layer).insert(poly, port.dcplx_trans)
                self.shapes(port.layer).insert(
                    kdb.Text(port.name if port.name else "", port.trans)
                )
        self._base_kcell.kdb_cell.locked = locked

    def write(
        self,
        filename: str | Path,
        save_options: kdb.SaveLayoutOptions = save_layout_options(),
        convert_external_cells: bool = False,
        set_meta_data: bool = True,
        autoformat_from_file_extension: bool = True,
    ) -> None:
        """Write a KCell to a GDS.

        See [KCLayout.write][kfactory.kcell.KCLayout.write] for more info.
        """
        self.insert_vinsts()
        match set_meta_data, convert_external_cells:
            case True, True:
                self.kcl.set_meta_data()
                for kcell in (self.kcl[ci] for ci in self.called_cells()):
                    if not kcell._destroyed():
                        if kcell.is_library_cell():
                            kcell.convert_to_static(recursive=True)
                        kcell.set_meta_data()
                if self.is_library_cell():
                    self.convert_to_static(recursive=True)
                self.set_meta_data()
            case True, False:
                self.kcl.set_meta_data()
                for kcell in (self.kcl[ci] for ci in self.called_cells()):
                    if not kcell._destroyed():
                        kcell.set_meta_data()
                self.set_meta_data()
            case False, True:
                for kcell in (self.kcl[ci] for ci in self.called_cells()):
                    if kcell.is_library_cell() and not kcell._destroyed():
                        kcell.convert_to_static(recursive=True)
                if self.is_library_cell():
                    self.convert_to_static(recursive=True)

        for kci in (
            set(self._base_kcell.kdb_cell.called_cells()) & self.kcl.tkcells.keys()
        ):
            kc = self.kcl[kci]
            kc.insert_vinsts()

        filename = str(filename)
        if autoformat_from_file_extension:
            save_options.set_format_from_filename(filename)
        self._base_kcell.kdb_cell.write(filename, save_options)

    def read(
        self,
        filename: str | Path,
        options: kdb.LoadLayoutOptions = load_layout_options(),
        register_cells: bool = False,
        test_merge: bool = True,
        update_kcl_meta_data: Literal["overwrite", "skip", "drop"] = "drop",
        meta_format: Literal["v1", "v2", "v3"] | None = None,
    ) -> list[int]:
        """Read a GDS file into the existing KCell.

        Any existing meta info (KCell.info and KCell.settings) will be overwritten if
        a KCell already exists. Instead of overwriting the cells, they can also be
        loaded into new cells by using the corresponding cell_conflict_resolution.

        Layout meta infos are ignored from the loaded layout.

        Args:
            filename: Path of the GDS file.
            options: KLayout options to load from the GDS. Can determine how merge
                conflicts are handled for example. See
                https://www.klayout.de/doc-qt5/code/class_LoadLayoutOptions.html
            register_cells: If `True` create KCells for all cells in the GDS.
            test_merge: Check the layouts first whether they are compatible
                (no differences).
            update_kcl_meta_data: How to treat loaded KCLayout info.
                overwrite: overwrite existing info entries
                skip: keep existing info values
                drop: don't add any new info
            meta_format: How to read KCell metainfo from the gds. `v1` had stored port
                transformations as strings, never versions have them stored and loaded
                in their native KLayout formats.
        """
        # see: wait for KLayout update https://github.com/KLayout/klayout/issues/1609
        logger.critical(
            "KLayout <=0.28.15 (last update 2024-02-02) cannot read LayoutMetaInfo on"
            " 'Cell.read'. kfactory uses these extensively for ports, info, and "
            "settings. Therefore proceed at your own risk."
        )
        if meta_format is None:
            meta_format = config.meta_format
        fn = str(Path(filename).expanduser().resolve())
        if test_merge and (
            options.cell_conflict_resolution
            != kdb.LoadLayoutOptions.CellConflictResolution.RenameCell
        ):
            self.kcl.set_meta_data()
            for kcell in self.kcl.kcells.values():
                kcell.set_meta_data()
            layout_b = kdb.Layout()
            layout_b.read(fn, options)
            layout_a = self.kcl.layout.dup()
            layout_a.delete_cell(layout_a.cell(self.name).cell_index())
            diff = MergeDiff(
                layout_a=layout_a,
                layout_b=layout_b,
                name_a=self.name,
                name_b=Path(filename).stem,
            )
            diff.compare()
            if diff.dbu_differs:
                raise MergeError("Layouts' DBU differ. Check the log for more info.")
            elif diff.diff_xor.cells() > 0 or diff.layout_meta_diff:
                diff_kcl = KCLayout(self.name + "_XOR")
                diff_kcl.layout.assign(diff.diff_xor)
                show(diff_kcl)

                err_msg = (
                    f"Layout {self.name} cannot merge with layout "
                    f"{Path(filename).stem} safely. See the error messages "
                    f"or check with KLayout."
                )

                if diff.layout_meta_diff:
                    _yaml = ruamel.yaml.YAML(typ=["rt", "string"])
                    err_msg += (
                        "\nLayout Meta Diff:\n```\n"
                        + _yaml.dumps(dict(diff.layout_meta_diff))  # type: ignore[attr-defined]
                        + "\n```"
                    )
                if diff.cells_meta_diff:
                    _yaml = ruamel.yaml.YAML(typ=["rt", "string"])
                    err_msg += (
                        "\nLayout Meta Diff:\n```\n"
                        + _yaml.dumps(dict(diff.cells_meta_diff))  # type: ignore[attr-defined]
                        + "\n```"
                    )

                raise MergeError(err_msg)

        cell_ids = self._base_kcell.kdb_cell.read(fn, options)
        info, settings = self.kcl.get_meta_data()

        match update_kcl_meta_data:
            case "overwrite":
                for k, v in info.items():
                    self.kcl.info[k] = v
            case "skip":
                _info = self.info.model_dump()

                info.update(_info)
                self.kcl.info = Info(**info)

            case "drop":
                pass
            case _:
                raise ValueError(
                    f"Unknown meta update strategy {update_kcl_meta_data=}"
                    ", available strategies are 'overwrite', 'skip', or 'drop'"
                )
        meta_format = settings.get("meta_format") or meta_format

        if register_cells:
            new_cis = set(cell_ids)

            for c in new_cis:
                kc = self.kcl[c]
                kc.get_meta_data(meta_format=meta_format)
        else:
            cis = self.kcl.tkcells.keys()
            new_cis = set(cell_ids)

            for c in new_cis & cis:
                kc = self.kcl[c]
                kc.get_meta_data(meta_format=meta_format)

        self.get_meta_data(meta_format=meta_format)

        return cell_ids

    def each_inst(self) -> Iterator[Instance]:
        """Iterates over all child instances (which may actually be instance arrays)."""
        yield from (
            Instance(self.kcl, inst) for inst in self._base_kcell.kdb_cell.each_inst()
        )

    def each_overlapping_inst(self, b: kdb.Box | kdb.DBox) -> Iterator[Instance]:
        """Gets the instances overlapping the given rectangle."""
        yield from (
            Instance(self.kcl, inst)
            for inst in self._base_kcell.kdb_cell.each_overlapping_inst(b)
        )

    def each_touching_inst(self, b: kdb.Box | kdb.DBox) -> Iterator[Instance]:
        """Gets the instances overlapping the given rectangle."""
        yield from (
            Instance(self.kcl, inst)
            for inst in self._base_kcell.kdb_cell.each_touching_inst(b)
        )

    @overload
    def insert(
        self, inst: Instance | kdb.CellInstArray | kdb.DCellInstArray
    ) -> Instance: ...

    @overload
    def insert(
        self, inst: kdb.CellInstArray | kdb.DCellInstArray, property_id: int
    ) -> Instance: ...

    def insert(
        self,
        inst: Instance | kdb.CellInstArray | kdb.DCellInstArray,
        property_id: int | None = None,
    ) -> Instance:
        """Inserts a cell instance given by another reference."""
        if self.locked:
            raise LockedError(self)
        if isinstance(inst, Instance):
            return Instance(self.kcl, self._base_kcell.kdb_cell.insert(inst.instance))
        else:
            if not property_id:
                return Instance(self.kcl, self._base_kcell.kdb_cell.insert(inst))
            else:
                assert isinstance(inst, kdb.CellInstArray | kdb.DCellInstArray)
                return Instance(
                    self.kcl, self._base_kcell.kdb_cell.insert(inst, property_id)
                )

    @overload
    def transform(
        self,
        inst: kdb.Instance,
        trans: kdb.Trans | kdb.DTrans | kdb.ICplxTrans | kdb.DCplxTrans,
        /,
        *,
        no_warn: bool = False,
        transform_ports: bool = False,
    ) -> Instance: ...

    @overload
    def transform(
        self,
        trans: kdb.Trans | kdb.DTrans | kdb.ICplxTrans | kdb.DCplxTrans,
        /,
        *,
        no_warn: bool = False,
        transform_ports: bool = False,
    ) -> None: ...

    def transform(
        self,
        inst_or_trans: kdb.Instance
        | kdb.Trans
        | kdb.DTrans
        | kdb.ICplxTrans
        | kdb.DCplxTrans,
        trans: kdb.Trans | kdb.DTrans | kdb.ICplxTrans | kdb.DCplxTrans | None = None,
        /,
        *,
        no_warn: bool = False,
        transform_ports: bool = False,
    ) -> Instance | None:
        """Transforms the instance or cell with the transformation given."""
        if not no_warn:
            logger.warning(
                "You are transforming the KCell {}. It is highly discouraged to do"
                " this. You probably want to transform an instance instead.",
                self.name,
            )
        if trans:
            return Instance(
                self.kcl,
                self._base_kcell.kdb_cell.transform(
                    inst_or_trans,  # type: ignore[arg-type]
                    trans,  # type: ignore[arg-type]
                ),
            )
        self._base_kcell.kdb_cell.transform(inst_or_trans)  # type:ignore[arg-type]
        if transform_ports:
            if isinstance(inst_or_trans, kdb.DTrans):
                inst_or_trans = kdb.DCplxTrans(inst_or_trans)
            elif isinstance(inst_or_trans, kdb.ICplxTrans):
                inst_or_trans = kdb.DCplxTrans(inst_or_trans, self.kcl.dbu)

            if isinstance(inst_or_trans, kdb.Trans):
                for port in self.ports:
                    port.trans = inst_or_trans * port.trans
            else:
                for port in self.ports:
                    port.dcplx_trans = inst_or_trans * port.dcplx_trans  # type: ignore[operator]
        return None

    def set_meta_data(self) -> None:
        """Set metadata of the Cell.

        Currently, ports, settings and info will be set.
        """
        self.clear_meta_info()
        if not self.is_library_cell():
            for i, port in enumerate(self.ports):
                if port.base.trans is not None:
                    meta_info: dict[str, MetaData] = {
                        "name": port.name,
                        "cross_section": port.cross_section.name,
                        "trans": port.base.trans,
                        "port_type": port.port_type,
                        "info": port.info.model_dump(),
                    }

                    self.add_meta_info(
                        kdb.LayoutMetaInfo(f"kfactory:ports:{i}", meta_info, None, True)
                    )
                else:
                    meta_info = {
                        "name": port.name,
                        "cross_section": port.cross_section.name,
                        "dcplx_trans": port.dcplx_trans,
                        "port_type": port.port_type,
                        "info": port.info.model_dump(),
                    }

                    self.add_meta_info(
                        kdb.LayoutMetaInfo(f"kfactory:ports:{i}", meta_info, None, True)
                    )
            settings = self.settings.model_dump()
            if settings:
                self.add_meta_info(
                    kdb.LayoutMetaInfo("kfactory:settings", settings, None, True)
                )
            info = self.info.model_dump()
            if info:
                self.add_meta_info(
                    kdb.LayoutMetaInfo("kfactory:info", info, None, True)
                )
            settings_units = self.settings_units.model_dump()
            if settings_units:
                self.add_meta_info(
                    kdb.LayoutMetaInfo(
                        "kfactory:settings_units",
                        settings_units,
                        None,
                        True,
                    )
                )

            if self.function_name is not None:
                self.add_meta_info(
                    kdb.LayoutMetaInfo(
                        "kfactory:function_name", self.function_name, None, True
                    )
                )

            if self.basename is not None:
                self.add_meta_info(
                    kdb.LayoutMetaInfo("kfactory:basename", self.basename, None, True)
                )

    def get_meta_data(
        self,
        meta_format: Literal["v1", "v2", "v3"] | None = None,
    ) -> None:
        """Read metadata from the KLayout Layout object."""
        if meta_format is None:
            meta_format = config.meta_format
        port_dict: dict[str, Any] = {}
        settings: dict[str, MetaData] = {}
        settings_units: dict[str, str] = {}

        match meta_format:
            case "v3":
                self.ports.clear()
                meta_iter = (
                    kcls[self.library().name()][
                        self.library_cell_index()
                    ].each_meta_info()
                    if self.is_library_cell()
                    else self.each_meta_info()
                )
                for meta in meta_iter:
                    if meta.name.startswith("kfactory:ports"):
                        i = meta.name.removeprefix("kfactory:ports:")
                        port_dict[i] = meta.value
                    elif meta.name.startswith("kfactory:info"):
                        self._base_kcell.info = Info(**meta.value)
                    elif meta.name.startswith("kfactory:settings_units"):
                        self._base_kcell.settings_units = KCellSettingsUnits(
                            **meta.value
                        )
                    elif meta.name.startswith("kfactory:settings"):
                        self._base_kcell.settings = KCellSettings(**meta.value)
                    elif meta.name == "kfactory:function_name":
                        self._base_kcell.function_name = meta.value
                    elif meta.name == "kfactory:basename":
                        self._base_kcell.basename = meta.value

                if not self.is_library_cell():
                    for index in sorted(port_dict.keys()):
                        _v = port_dict[index]
                        _trans: kdb.Trans | None = _v.get("trans")
                        if _trans is not None:
                            self.create_port(
                                name=_v.get("name"),
                                trans=_trans,
                                cross_section=self.kcl.get_cross_section(
                                    _v["cross_section"]
                                ),
                                port_type=_v["port_type"],
                            )
                        else:
                            self.create_port(
                                name=_v.get("name"),
                                dcplx_trans=_v["dcplx_trans"],
                                cross_section=self.kcl.get_cross_section(
                                    _v["cross_section"]
                                ),
                                port_type=_v["port_type"],
                            )
                else:
                    lib_name = self.library().name()
                    for index in sorted(port_dict.keys()):
                        _v = port_dict[index]
                        _trans = _v.get("trans")
                        lib_kcl = kcls[lib_name]
                        cs = self.kcl.get_cross_section(
                            lib_kcl.get_cross_section(_v["cross_section"]).to_dtype(
                                lib_kcl
                            )
                        )

                        if _trans is not None:
                            self.create_port(
                                name=_v.get("name"),
                                trans=_trans.to_dtype(lib_kcl.dbu).to_itype(
                                    self.kcl.dbu
                                ),
                                cross_section=cs,
                                port_type=_v["port_type"],
                            )
                        else:
                            self.create_port(
                                name=_v.get("name"),
                                dcplx_trans=_v["dcplx_trans"],
                                cross_section=cs,
                                port_type=_v["port_type"],
                            )

            case "v2":
                for meta in self.each_meta_info():
                    if meta.name.startswith("kfactory:ports"):
                        i, _type = meta.name.removeprefix("kfactory:ports:").split(
                            ":", 1
                        )
                        if i not in port_dict:
                            port_dict[i] = {}
                        if not _type.startswith("info"):
                            port_dict[i][_type] = meta.value
                        else:
                            if "info" not in port_dict[i]:
                                port_dict[i]["info"] = {}
                            port_dict[i]["info"][_type.removeprefix("info:")] = (
                                meta.value
                            )
                    elif meta.name.startswith("kfactory:info"):
                        setattr(
                            self.info,
                            meta.name.removeprefix("kfactory:info:"),
                            meta.value,
                        )
                    elif meta.name.startswith("kfactory:settings_units"):
                        settings_units[
                            meta.name.removeprefix("kfactory:settings_units:")
                        ] = meta.value
                    elif meta.name.startswith("kfactory:settings"):
                        settings[meta.name.removeprefix("kfactory:settings:")] = (
                            meta.value
                        )

                    elif meta.name == "kfactory:function_name":
                        self.function_name = meta.value

                    elif meta.name == "kfactory:basename":
                        self.basename = meta.value

                self.settings = KCellSettings(**settings)
                self.settings_units = KCellSettingsUnits(**settings_units)

                self.ports.clear()
                for index in sorted(port_dict.keys()):
                    _d = port_dict[index]
                    name = _d.get("name", None)
                    port_type = _d["port_type"]
                    layer_info = _d["layer"]
                    width = _d["width"]
                    trans = _d.get("trans", None)
                    dcplx_trans = _d.get("dcplx_trans", None)
                    _port = Port(
                        name=name,
                        width=width,
                        layer_info=layer_info,
                        trans=kdb.Trans.R0,
                        kcl=self.kcl,
                        port_type=port_type,
                        info=_d.get("info", {}),
                    )
                    if trans:
                        _port.trans = trans
                    elif dcplx_trans:
                        _port.dcplx_trans = dcplx_trans

                    self.add_port(port=_port, keep_mirror=True)
            case "v1":
                for meta in self.each_meta_info():
                    if meta.name.startswith("kfactory:ports"):
                        i, _type = meta.name.removeprefix("kfactory:ports:").split(
                            ":", 1
                        )
                        if i not in port_dict:
                            port_dict[i] = {}
                        if not _type.startswith("info"):
                            port_dict[i][_type] = meta.value
                        else:
                            if "info" not in port_dict[i]:
                                port_dict[i]["info"] = {}
                            port_dict[i]["info"][_type.removeprefix("info:")] = (
                                meta.value
                            )
                    elif meta.name.startswith("kfactory:info"):
                        setattr(
                            self.info,
                            meta.name.removeprefix("kfactory:info:"),
                            meta.value,
                        )
                    elif meta.name.startswith("kfactory:settings_units"):
                        settings_units[
                            meta.name.removeprefix("kfactory:settings_units:")
                        ] = meta.value
                    elif meta.name.startswith("kfactory:settings"):
                        settings[meta.name.removeprefix("kfactory:settings:")] = (
                            meta.value
                        )

                    elif meta.name == "kfactory:function_name":
                        self.function_name = meta.value

                    elif meta.name == "kfactory:basename":
                        self.basename = meta.value

                self.settings = KCellSettings(**settings)
                self.settings_units = KCellSettingsUnits(**settings_units)

                self.ports.clear()
                for index in sorted(port_dict.keys()):
                    _d = port_dict[index]
                    name = _d.get("name", None)
                    port_type = _d["port_type"]
                    layer = _d["layer"]
                    width = _d["width"]
                    trans = _d.get("trans", None)
                    dcplx_trans = _d.get("dcplx_trans", None)
                    _port = Port(
                        name=name,
                        width=width,
                        layer_info=layer,
                        trans=kdb.Trans.R0,
                        kcl=self.kcl,
                        port_type=port_type,
                        info=_d.get("info", {}),
                    )
                    if trans:
                        _port.trans = kdb.Trans.from_s(trans)
                    elif dcplx_trans:
                        _port.dcplx_trans = kdb.DCplxTrans.from_s(dcplx_trans)

                    self.add_port(port=_port, keep_mirror=True)
            case _:
                raise ValueError(
                    f"Unknown metadata format {config.meta_format}."
                    f" Available formats are 'default' or 'legacy'."
                )

    def ibbox(self, layer: int | None = None) -> kdb.Box:
        if layer is None:
            return self._base_kcell.kdb_cell.bbox()
        return self._base_kcell.kdb_cell.bbox(layer)

    def dbbox(self, layer: int | None = None) -> kdb.DBox:
        if layer is None:
            return self._base_kcell.kdb_cell.dbbox()
        return self._base_kcell.kdb_cell.dbbox(layer)

    def l2n(self, port_types: Iterable[str] = ("optical",)) -> kdb.LayoutToNetlist:
        """Generate a LayoutToNetlist object from the port types.

        Args:
            port_types: The port types to consider for the netlist extraction.
        """
        l2n = kdb.LayoutToNetlist(self.name, self.kcl.dbu)
        l2n.extract_netlist()
        il = l2n.internal_layout()

        called_kcells = [self.kcl[ci] for ci in self.called_cells()]
        called_kcells.sort(key=lambda c: c.hierarchy_levels())

        for c in called_kcells:
            c.circuit(l2n, port_types=port_types)
        self.circuit(l2n, port_types=port_types)
        il.assign(self.kcl.layout)
        return l2n

    def circuit(
        self, l2n: kdb.LayoutToNetlist, port_types: Iterable[str] = ("optical",)
    ) -> None:
        """Create the circuit of the KCell in the given netlist."""
        netlist = l2n.netlist()

        def port_filter(num_port: tuple[int, ProtoPort[Any]]) -> bool:
            return num_port[1].port_type in port_types

        circ = kdb.Circuit()
        circ.name = self.name
        circ.cell_index = self.cell_index()
        circ.boundary = self.boundary or kdb.DPolygon(self.dbbox())

        inst_ports: dict[
            str,
            dict[str, list[tuple[int, int, Instance, Port, kdb.SubCircuit]]],
        ] = {}
        cell_ports: dict[str, dict[str, list[tuple[int, Port]]]] = {}

        # sort the cell's ports by position and layer

        portnames: set[str] = set()

        for i, port in filter(
            port_filter, enumerate(Ports(kcl=self.kcl, bases=self.ports.bases))
        ):
            _trans = port.trans.dup()
            _trans.angle = _trans.angle % 2
            _trans.mirror = False
            layer_info = self.kcl.layout.get_info(port.layer)
            layer = f"{layer_info.layer}_{layer_info.datatype}"

            if port.name in portnames:
                raise ValueError(
                    "Netlist extraction is not possible with"
                    f" colliding port names. Duplicate name: {port.name}"
                )

            v = _trans.disp
            h = f"{v.x}_{v.y}"
            if h not in cell_ports:
                cell_ports[h] = {}
            if layer not in cell_ports[h]:
                cell_ports[h][layer] = []
            cell_ports[h][layer].append((i, port))

            if port.name:
                portnames.add(port.name)

        # create nets and connect pins for each cell_port
        for h, layer_dict in cell_ports.items():
            for layer, _ports in layer_dict.items():
                net = circ.create_net(
                    "-".join(_port[1].name or f"{_port[0]}" for _port in _ports)
                )
                for i, port in _ports:
                    pin = circ.create_pin(port.name or f"{i}")
                    circ.connect_pin(pin, net)

        # sort the ports of all instances by position and layer
        for i, inst in enumerate(self.insts):
            name = inst.name or f"{i}_{inst.cell.name}"
            subc = circ.create_subcircuit(
                netlist.circuit_by_cell_index(inst.cell_index), name
            )
            subc.trans = inst.dcplx_trans

            for j, port in filter(
                port_filter,
                enumerate(Ports(kcl=self.kcl, bases=[p.base for p in inst.ports])),
            ):
                _trans = port.trans.dup()
                _trans.angle = _trans.angle % 2
                _trans.mirror = False
                v = _trans.disp
                h = f"{v.x}_{v.y}"
                layer_info = self.kcl.layout.get_info(port.layer)
                layer = f"{layer_info.layer}_{layer_info.datatype}"
                if h not in inst_ports:
                    inst_ports[h] = {}
                if layer not in inst_ports[h]:
                    inst_ports[h][layer] = []
                inst_ports[h][layer].append(
                    (i, j, Instance(kcl=self.kcl, instance=inst.instance), port, subc)
                )

        # go through each position and layer and connect ports to their matching cell
        # port or connect the instance ports
        for h, inst_layer_dict in inst_ports.items():
            for layer, ports in inst_layer_dict.items():
                if h in cell_ports and layer in cell_ports[h]:
                    # connect a cell port to its matching instance port
                    cellports = cell_ports[h][layer]

                    assert len(cellports) == 1, (
                        "Netlists with directly connect cell ports"
                        " are currently not supported"
                    )
                    assert len(ports) == 1, (
                        "Multiple instance "
                        f"{[_instance_port_name(p[2], p[3]) for p in ports]}"
                        f"ports connected to the cell port {cellports[0]}"
                        " this is currently not supported and most likely a bug"
                    )

                    inst_port = ports[0]
                    port = inst_port[3]

                    port_check(cellports[0][1], port, PortCheck.all_overlap)
                    subc = inst_port[4]
                    subc.connect_pin(
                        subc.circuit_ref().pin_by_name(port.name or str(inst_port[1])),
                        circ.net_by_name(cellports[0][1].name or f"{cellports[0][0]}"),
                    )
                else:
                    # connect instance ports to each other
                    name = "-".join(
                        [
                            (inst.name or str(i)) + "_" + (port.name or str(j))
                            for i, j, inst, port, _ in ports
                        ]
                    )

                    net = circ.create_net(name)
                    assert len(ports) <= 2, (
                        "Optical connection with more than two ports are not supported "
                        f"{[_port[3] for _port in ports]}"
                    )
                    if len(ports) == 2:
                        port_check(ports[0][3], ports[1][3], PortCheck.all_opposite)
                        for i, j, _, port, subc in ports:
                            subc.connect_pin(
                                subc.circuit_ref().pin_by_name(port.name or str(j)), net
                            )
        netlist.add(circ)

    def connectivity_check(
        self,
        port_types: list[str] = [],
        layers: list[int] = [],
        db: rdb.ReportDatabase | None = None,
        recursive: bool = True,
        add_cell_ports: bool = False,
        check_layer_connectivity: bool = True,
    ) -> rdb.ReportDatabase:
        """Create a ReportDatabase for port problems.

        Problems are overlapping ports that aren't aligned, more than two ports
        overlapping, width mismatch, port_type mismatch.

        Args:
            port_types: Filter for certain port typers
            layers: Only create the report for certain layers
            db: Use an existing ReportDatabase instead of creating a new one
            recursive: Create the report not only for this cell, but all child cells as
                well.
            add_cell_ports: Also add a category "CellPorts" which contains all the cells
                selected ports.
            check_layer_connectivity: Check whether the layer overlaps with instances.
        """
        db_ = db or rdb.ReportDatabase(f"Connectivity Check {self.name}")
        assert isinstance(db_, rdb.ReportDatabase)
        if recursive:
            cc = self.called_cells()
            for c in self.kcl.each_cell_bottom_up():
                if c in cc:
                    self.kcl[c].connectivity_check(
                        port_types=port_types, db=db_, recursive=False
                    )
        db_cell = db_.create_cell(self.name)
        cell_ports: dict[int, dict[tuple[float, float], list[ProtoPort[Any]]]] = {}
        layer_cats: dict[int, rdb.RdbCategory] = {}

        def layer_cat(layer: int) -> rdb.RdbCategory:
            if layer not in layer_cats:
                if isinstance(layer, LayerEnum):
                    ln = str(layer.name)
                else:
                    li = self.kcl.get_info(layer)
                    ln = str(li).replace("/", "_")
                layer_cats[layer] = db_.category_by_path(ln) or db_.create_category(ln)  # type: ignore[has-type]
            return layer_cats[layer]

        for port in Ports(kcl=self.kcl, bases=self.ports.bases):
            if (not port_types or port.port_type in port_types) and (
                not layers or port.layer in layers
            ):
                if add_cell_ports:
                    c_cat = db_.category_by_path(
                        layer_cat(port.layer).path() + ".CellPorts"
                    ) or db_.create_category(layer_cat(port.layer), "CellPorts")
                    it = db_.create_item(db_cell, c_cat)
                    if port.name:
                        it.add_value(f"Port name: {port.name}")
                    if port.base.trans:
                        it.add_value(
                            self.kcl.to_um(
                                port_polygon(port.width).transformed(port.trans)
                            )
                        )
                    else:
                        it.add_value(
                            self.kcl.to_um(port_polygon(port.width)).transformed(
                                port.dcplx_trans
                            )
                        )
                xy = (port.x, port.y)
                if port.layer not in cell_ports:
                    cell_ports[port.layer] = {xy: [port]}
                else:
                    if xy not in cell_ports[port.layer]:
                        cell_ports[port.layer][xy] = [port]
                    else:
                        cell_ports[port.layer][xy].append(port)
                rec_it = kdb.RecursiveShapeIterator(
                    self.kcl.layout,
                    self._base_kcell.kdb_cell,
                    port.layer,
                    kdb.Box(2, port.width).transformed(port.trans),
                )
                edges = kdb.Region(rec_it).merge().edges().merge()
                port_edge = kdb.Edge(0, port.width // 2, 0, -port.width // 2)
                if port.base.trans:
                    port_edge = port_edge.transformed(port.trans)
                else:
                    port_edge = port_edge.transformed(
                        kdb.ICplxTrans(port.dcplx_trans, self.kcl.dbu)
                    )
                p_edges = kdb.Edges([port_edge])
                phys_overlap = p_edges & edges
                if not phys_overlap.is_empty() and phys_overlap[0] != port_edge:
                    p_cat = db_.category_by_path(
                        layer_cat(port.layer).path() + ".PartialPhysicalShape"
                    ) or db_.create_category(
                        layer_cat(port.layer), "PartialPhysicalShape"
                    )
                    it = db_.create_item(db_cell, p_cat)
                    it.add_value(
                        "Insufficient overlap, partial overlap with polygon of"
                        f" {(phys_overlap[0].p1 - phys_overlap[0].p2).abs()}/"
                        f"{port.width}"
                    )
                    it.add_value(
                        self.kcl.to_um(port_polygon(port.width).transformed(port.trans))
                        if port.base.trans
                        else self.kcl.to_um(port_polygon(port.width)).transformed(
                            port.dcplx_trans
                        )
                    )
                elif phys_overlap.is_empty():
                    p_cat = db_.category_by_path(
                        layer_cat(port.layer).path() + ".MissingPhysicalShape"
                    ) or db_.create_category(
                        layer_cat(port.layer), "MissingPhysicalShape"
                    )
                    it = db_.create_item(db_cell, p_cat)
                    it.add_value(
                        f"Found no overlapping Edge with Port {port.name or str(port)}"
                    )
                    it.add_value(
                        self.kcl.to_um(port_polygon(port.width).transformed(port.trans))
                        if port.base.trans
                        else self.kcl.to_um(port_polygon(port.width)).transformed(
                            port.dcplx_trans
                        )
                    )

        inst_ports: dict[
            LayerEnum | int, dict[tuple[int, int], list[tuple[Port, KCell]]]
        ] = {}
        for inst in self.insts:
            for port in Ports(kcl=self.kcl, bases=[p.base for p in inst.ports]):
                if (not port_types or port.port_type in port_types) and (
                    not layers or port.layer in layers
                ):
                    xy = (port.x, port.y)
                    if port.layer not in inst_ports:
                        inst_ports[port.layer] = {xy: [(port, inst.cell.to_kcell())]}
                    else:
                        if xy not in inst_ports[port.layer]:
                            inst_ports[port.layer][xy] = [(port, inst.cell.to_kcell())]
                        else:
                            inst_ports[port.layer][xy].append(
                                (port, inst.cell.to_kcell())
                            )

        for layer, port_coord_mapping in inst_ports.items():
            lc = layer_cat(layer)
            for coord, ports in port_coord_mapping.items():
                match len(ports):
                    case 1:
                        if layer in cell_ports and coord in cell_ports[layer]:
                            ccp = _check_cell_ports(
                                cell_ports[layer][coord][0], ports[0][0]
                            )
                            if ccp & 1:
                                subc = db_.category_by_path(
                                    lc.path() + ".WidthMismatch"
                                ) or db_.create_category(lc, "WidthMismatch")
                                create_port_error(
                                    ports[0][0],
                                    cell_ports[layer][coord][0],
                                    ports[0][1],
                                    self,
                                    db_,
                                    db_cell,
                                    subc,
                                    self.kcl.dbu,
                                )

                            if ccp & 2:
                                subc = db_.category_by_path(
                                    lc.path() + ".AngleMismatch"
                                ) or db_.create_category(lc, "AngleMismatch")
                                create_port_error(
                                    ports[0][0],
                                    cell_ports[layer][coord][0],
                                    ports[0][1],
                                    self,
                                    db_,
                                    db_cell,
                                    subc,
                                    self.kcl.dbu,
                                )
                            if ccp & 4:
                                subc = db_.category_by_path(
                                    lc.path() + ".TypeMismatch"
                                ) or db_.create_category(lc, "TypeMismatch")
                                create_port_error(
                                    ports[0][0],
                                    cell_ports[layer][coord][0],
                                    ports[0][1],
                                    self,
                                    db_,
                                    db_cell,
                                    subc,
                                    self.kcl.dbu,
                                )
                        else:
                            subc = db_.category_by_path(
                                lc.path() + ".OrphanPort"
                            ) or db_.create_category(lc, "OrphanPort")
                            it = db_.create_item(db_cell, subc)
                            it.add_value(
                                f"Port Name: {ports[0][1].name}"
                                f"{ports[0][0].name or str(ports[0][0])})"
                            )
                            if ports[0][0]._base.trans:
                                it.add_value(
                                    self.kcl.to_um(
                                        port_polygon(ports[0][0].width).transformed(
                                            ports[0][0]._base.trans
                                        )
                                    )
                                )
                            else:
                                it.add_value(
                                    self.kcl.to_um(
                                        port_polygon(port.width)
                                    ).transformed(port.dcplx_trans)
                                )

                    case 2:
                        cip = _check_inst_ports(ports[0][0], ports[1][0])
                        if cip & 1:
                            subc = db_.category_by_path(
                                lc.path() + ".WidthMismatch"
                            ) or db_.create_category(lc, "WidthMismatch")
                            create_port_error(
                                ports[0][0],
                                ports[1][0],
                                ports[0][1],
                                ports[1][1],
                                db_,
                                db_cell,
                                subc,
                                self.kcl.dbu,
                            )

                        if cip & 2:
                            subc = db_.category_by_path(
                                lc.path() + ".AngleMismatch"
                            ) or db_.create_category(lc, "AngleMismatch")
                            create_port_error(
                                ports[0][0],
                                ports[1][0],
                                ports[0][1],
                                ports[1][1],
                                db_,
                                db_cell,
                                subc,
                                self.kcl.dbu,
                            )
                        if cip & 4:
                            subc = db_.category_by_path(
                                lc.path() + ".TypeMismatch"
                            ) or db_.create_category(lc, "TypeMismatch")
                            create_port_error(
                                ports[0][0],
                                ports[1][0],
                                ports[0][1],
                                ports[1][1],
                                db_,
                                db_cell,
                                subc,
                                self.kcl.dbu,
                            )
                        if layer in cell_ports and coord in cell_ports[layer]:
                            subc = db_.category_by_path(
                                lc.path() + ".portoverlap"
                            ) or db_.create_category(lc, "portoverlap")
                            it = db_.create_item(db_cell, subc)
                            text = "Port Names: "
                            values: list[rdb.RdbItemValue] = []
                            cell_port = cell_ports[layer][coord][0]
                            text += (
                                f"{self.name}."
                                f"{cell_port.name or cell_port.trans.to_s()}/"
                            )
                            if cell_port.base.trans:
                                values.append(
                                    rdb.RdbItemValue(
                                        self.kcl.to_um(
                                            port_polygon(cell_port.width).transformed(
                                                cell_port.base.trans
                                            )
                                        )
                                    )
                                )
                            else:
                                values.append(
                                    rdb.RdbItemValue(
                                        self.kcl.to_um(
                                            port_polygon(cell_port.width)
                                        ).transformed(cell_port.dcplx_trans)
                                    )
                                )
                            for _port in ports:
                                text += (
                                    f"{_port[1].name}."
                                    f"{_port[0].name or _port[0].trans.to_s()}/"
                                )

                                values.append(
                                    rdb.RdbItemValue(
                                        self.kcl.to_um(
                                            port_polygon(_port[0].width).transformed(
                                                _port[0].trans
                                            )
                                        )
                                    )
                                )
                            it.add_value(text[:-1])
                            for value in values:
                                it.add_value(value)

                    case x if x > 2:
                        subc = db_.category_by_path(
                            lc.path() + ".portoverlap"
                        ) or db_.create_category(lc, "portoverlap")
                        it = db_.create_item(db_cell, subc)
                        text = "Port Names: "
                        values = []
                        for _port in ports:
                            text += (
                                f"{_port[1].name}."
                                f"{_port[0].name or _port[0].trans.to_s()}/"
                            )

                            values.append(
                                rdb.RdbItemValue(
                                    self.kcl.to_um(
                                        port_polygon(_port[0].width).transformed(
                                            _port[0].trans
                                        )
                                    )
                                )
                            )
                        it.add_value(text[:-1])
                        for value in values:
                            it.add_value(value)
                    case _:
                        raise ValueError(f"Unexpected number of ports: {len(ports)}")
            if check_layer_connectivity:
                error_region_shapes = kdb.Region()
                error_region_instances = kdb.Region()
                reg = kdb.Region(self.shapes(layer))
                inst_regions: dict[int, kdb.Region] = {}
                inst_region = kdb.Region()
                for i, inst in enumerate(self.insts):
                    _bbox = inst.bbox(layer)
                    _inst_region = kdb.Region(
                        kdb.DBox(
                            _bbox.left, _bbox.bottom, _bbox.right, _bbox.top
                        ).to_itype(self.kcl.dbu)
                    )
                    inst_shapes: kdb.Region | None = None
                    if not (inst_region & _inst_region).is_empty():
                        if inst_shapes is None:
                            inst_shapes = kdb.Region()
                            shape_it = self.begin_shapes_rec_overlapping(
                                layer, inst.bbox(layer)
                            )
                            shape_it.select_cells([inst.cell.cell_index()])
                            shape_it.min_depth = 1
                            for _it in shape_it.each():
                                if _it.path()[0].inst() == inst.instance:
                                    inst_shapes.insert(
                                        _it.shape().polygon.transformed(_it.trans())
                                    )

                        for j, _reg in inst_regions.items():
                            if _reg & _inst_region:
                                __reg = kdb.Region()
                                shape_it = self.begin_shapes_rec_touching(
                                    layer, (_reg & _inst_region).bbox()
                                )
                                shape_it.select_cells([self.insts[j].cell.cell_index()])
                                shape_it.min_depth = 1
                                for _it in shape_it.each():
                                    if _it.path()[0].inst() == self.insts[j].instance:
                                        __reg.insert(
                                            _it.shape().polygon.transformed(_it.trans())
                                        )

                                error_region_instances.insert(__reg & inst_shapes)

                    if not (_inst_region & reg).is_empty():
                        rec_it = self.begin_shapes_rec_touching(
                            layer, (_inst_region & reg).bbox()
                        )
                        rec_it.min_depth = 1
                        error_region_shapes += kdb.Region(rec_it) & reg
                    inst_region += _inst_region
                    inst_regions[i] = _inst_region
                if not error_region_shapes.is_empty():
                    sc = db_.category_by_path(
                        layer_cat(layer).path() + ".ShapeInstanceshapeOverlap"
                    ) or db_.create_category(
                        layer_cat(layer), "ShapeInstanceshapeOverlap"
                    )
                    it = db_.create_item(db_cell, sc)
                    it.add_value("Shapes overlapping with shapes of instances")
                    for poly in error_region_shapes.merge().each():
                        it.add_value(self.kcl.to_um(poly))
                if not error_region_instances.is_empty():
                    sc = db_.category_by_path(
                        layer_cat(layer).path() + ".InstanceshapeOverlap"
                    ) or db_.create_category(layer_cat(layer), "InstanceshapeOverlap")
                    it = db_.create_item(db_cell, sc)
                    it.add_value(
                        "Instance shapes overlapping with shapes of other instances"
                    )
                    for poly in error_region_instances.merge().each():
                        it.add_value(self.kcl.to_um(poly))

        return db_

    def insert_vinsts(self, recursive: bool = True) -> None:
        """Insert all virtual instances and create Instances of real KCells."""
        if not self._base_kcell.kdb_cell._destroyed():
            for vi in self._base_kcell.vinsts:
                vi.insert_into(self)
            self._base_kcell.vinsts.clear()
            called_cell_indexes = self._base_kcell.kdb_cell.called_cells()
            for c in sorted(
                set(
                    self.kcl[ci]
                    for ci in called_cell_indexes
                    if not self.kcl[ci].kdb_cell._destroyed()
                )
                & self.kcl.tkcells.keys(),
                key=lambda c: c.hierarchy_levels(),
            ):
                for vi in c._base_kcell.vinsts:
                    vi.insert_into(c)
                c._base_kcell.vinsts.clear()


class DKCell(ProtoTKCell[float], UMGeometricObject):
    """Cell with floating point units."""

    yaml_tag: ClassVar[str] = "!DKCell"

    @overload
    def __init__(self, *, base_kcell: TKCell) -> None: ...

    @overload
    def __init__(
        self,
        *,
        name: str | None = None,
        kcl: KCLayout | None = None,
        kdb_cell: kdb.Cell | None = None,
        ports: Iterable[ProtoPort[Any]] | None = None,
        info: dict[str, Any] | None = None,
        settings: dict[str, Any] | None = None,
    ) -> None: ...

    def __init__(
        self,
        *,
        base_kcell: TKCell | None = None,
        name: str | None = None,
        kcl: KCLayout | None = None,
        kdb_cell: kdb.Cell | None = None,
        ports: Iterable[ProtoPort[Any]] | None = None,
        info: dict[str, Any] | None = None,
        settings: dict[str, Any] | None = None,
    ) -> None:
        """Constructor of KCell.

        Args:
            base_kcell: If not `None`, a KCell will be created from and existing
                KLayout Cell
            name: Name of the cell, if None will autogenerate name to
                "Unnamed_<cell_index>".
            kcl: KCLayout the cell should be attached to.
            kdb_cell: If not `None`, a KCell will be created from and existing
                KLayout Cell
            ports: Attach an existing [Ports][kfactory.kcell.Ports] object to the KCell,
                if `None` create an empty one.
            info: Info object to attach to the KCell.
            settings: KCellSettings object to attach to the KCell.
        """
        super().__init__(
            base_kcell=base_kcell,
            name=name,
            kcl=kcl,
            kdb_cell=kdb_cell,
            ports=ports,
            info=info,
            settings=settings,
        )

    @property
    def ports(self) -> DPorts:
        """Ports associated with the cell."""
        return DPorts(kcl=self.kcl, bases=self._base_kcell.ports)

    @ports.setter
    def ports(self, new_ports: Iterable[ProtoPort[Any]]) -> None:
        if self.locked:
            raise LockedError(self)
        self._base_kcell.ports = [port.base for port in new_ports]

    @property
    def insts(self) -> DInstances:
        """Instances associated with the cell."""
        return DInstances(cell=self._base_kcell)

    def __lshift__(self, cell: ProtoTKCell[Any]) -> DInstance:
        """Convenience function for [create_inst][kfactory.kcell.KCell.create_inst].

        Args:
            cell: The cell to be added as an instance
        """
        return DInstance(kcl=self.kcl, instance=self.create_inst(cell).instance)

    def create_port(self, **kwargs: Any) -> DPort:
        """Create a port in the cell."""
        if self.locked:
            raise LockedError(self)
        return self.ports.create_port(**kwargs)


class KCell(ProtoTKCell[int], DBUGeometricObject):
    """Cell with integer units."""

    yaml_tag: ClassVar[str] = "!KCell"

    @overload
    def __init__(self, *, base_kcell: TKCell) -> None: ...

    @overload
    def __init__(
        self,
        *,
        name: str | None = None,
        kcl: KCLayout | None = None,
        kdb_cell: kdb.Cell | None = None,
        ports: Iterable[ProtoPort[Any]] | None = None,
        info: dict[str, Any] | None = None,
        settings: dict[str, Any] | None = None,
    ) -> None: ...

    def __init__(
        self,
        *,
        base_kcell: TKCell | None = None,
        name: str | None = None,
        kcl: KCLayout | None = None,
        kdb_cell: kdb.Cell | None = None,
        ports: Iterable[ProtoPort[Any]] | None = None,
        info: dict[str, Any] | None = None,
        settings: dict[str, Any] | None = None,
    ) -> None:
        """Constructor of KCell.

        Args:
            base_kcell: If not `None`, a KCell will be created from and existing
                KLayout Cell
            name: Name of the cell, if None will autogenerate name to
                "Unnamed_<cell_index>".
            kcl: KCLayout the cell should be attached to.
            kdb_cell: If not `None`, a KCell will be created from and existing
                KLayout Cell
            ports: Attach an existing [Ports][kfactory.kcell.Ports] object to the KCell,
                if `None` create an empty one.
            info: Info object to attach to the KCell.
            settings: KCellSettings object to attach to the KCell.
        """
        super().__init__(
            base_kcell=base_kcell,
            name=name,
            kcl=kcl,
            kdb_cell=kdb_cell,
            ports=ports,
            info=info,
            settings=settings,
        )

    @property
    def ports(self) -> Ports:
        """Ports associated with the cell."""
        return Ports(kcl=self.kcl, bases=self._base_kcell.ports)

    @ports.setter
    def ports(self, new_ports: Iterable[ProtoPort[Any]]) -> None:
        if self.locked:
            raise LockedError(self)
        self._base_kcell.ports = [port.base for port in new_ports]

    @property
    def insts(self) -> Instances:
        """Instances associated with the cell."""
        return Instances(cell=self._base_kcell)

    def __lshift__(self, cell: ProtoTKCell[Any]) -> Instance:
        """Convenience function for [create_inst][kfactory.kcell.KCell.create_inst].

        Args:
            cell: The cell to be added as an instance
        """
        return self.create_inst(cell)

    def create_port(self, **kwargs: Any) -> Port:
        """Create a port in the cell."""
        if self.locked:
            raise LockedError(self)
        return self.ports.create_port(**kwargs)

    @classmethod
    def from_yaml(
        cls,
        constructor: SafeConstructor,
        node: Any,
        verbose: bool = False,
    ) -> Self:
        """Internal function used by the placer to convert yaml to a KCell."""
        d = SafeConstructor.construct_mapping(
            constructor,
            node,
            deep=True,
        )
        cell = cls(name=d["name"])
        if verbose:
            print(f"Building {d['name']}")
        for _d in d.get("ports", Ports(ports=[], kcl=cell.kcl)):
            if "dcplx_trans" in _d:
                p = cell.create_port(
                    name=str(_d["name"]),
                    dcplx_trans=kdb.DCplxTrans.from_s(_d["dcplx_trans"]),
                    width=cell.kcl.to_dbu(_d["dwidth"]),
                    layer=cell.kcl.layer(kdb.LayerInfo.from_string(_d["layer"])),
                    port_type=_d["port_type"],
                )
            else:
                p = cell.create_port(
                    name=str(_d["name"]),
                    trans=kdb.Trans.from_s(_d["trans"]),
                    width=cell.kcl.to_dbu(int(_d["width"])),
                    layer=cell.kcl.layer(kdb.LayerInfo.from_string(_d["layer"])),
                    port_type=_d["port_type"],
                )
            p.info = Info(
                **{
                    name: _deserialize_setting(setting)
                    for name, setting in _d["info"].items()
                }
            )
        cell.settings = KCellSettings(
            **{
                name: _deserialize_setting(setting)
                for name, setting in d.get("settings", {}).items()
            }
        )
        cell.info = Info(
            **{
                name: _deserialize_setting(setting)
                for name, setting in d.get("info", {}).items()
            }
        )
        for inst in d.get("insts", []):
            if "cellname" in inst:
                _cell = cell.kcl[inst["cellname"]]
            elif "cellfunction" in inst:
                module_name, fname = inst["cellfunction"].rsplit(".", 1)
                module = importlib.import_module(module_name)
                cellf = getattr(module, fname)
                _cell = cellf(**inst["settings"])
                del module
            else:
                raise NotImplementedError(
                    'To define an instance, either a "cellfunction" or'
                    ' a "cellname" needs to be defined'
                )
            t = inst.get("trans", {})
            if isinstance(t, str):
                cell.create_inst(
                    _cell,
                    kdb.Trans.from_s(inst["trans"]),
                )
            else:
                angle = t.get("angle", 0)
                mirror = t.get("mirror", False)

                kinst = cell.create_inst(
                    _cell,
                    kdb.Trans(angle, mirror, 0, 0),
                )

                x0_yml = t.get("x0", DEFAULT_TRANS["x0"])
                y0_yml = t.get("y0", DEFAULT_TRANS["y0"])
                x_yml = t.get("x", DEFAULT_TRANS["x"])
                y_yml = t.get("y", DEFAULT_TRANS["y"])
                margin = t.get("margin", DEFAULT_TRANS["margin"])
                margin_x = margin.get(
                    "x",
                    DEFAULT_TRANS["margin"]["x"],  # type: ignore[index]
                )
                margin_y = margin.get(
                    "y",
                    DEFAULT_TRANS["margin"]["y"],  # type: ignore[index]
                )
                margin_x0 = margin.get(
                    "x0",
                    DEFAULT_TRANS["margin"]["x0"],  # type: ignore[index]
                )
                margin_y0 = margin.get(
                    "y0",
                    DEFAULT_TRANS["margin"]["y0"],  # type: ignore[index]
                )
                ref_yml = t.get("ref", DEFAULT_TRANS["ref"])
                if isinstance(ref_yml, str):
                    i: Instance
                    for i in reversed(cell.insts):
                        if i.cell.name == ref_yml:
                            ref = i
                            break
                    else:
                        IndexError(f"No instance with cell name: <{ref_yml}> found")
                elif isinstance(ref_yml, int) and len(cell.insts) > 1:
                    ref = cell.insts[ref_yml]

                # margins for x0/y0 need to be in with opposite sign of
                # x/y due to them being subtracted later

                # x0
                match x0_yml:
                    case "W":
                        x0 = kinst.bbox().left - margin_x0
                    case "E":
                        x0 = kinst.bbox().right + margin_x0
                    case _:
                        if isinstance(x0_yml, int):
                            x0 = x0_yml
                        else:
                            NotImplementedError("unknown format for x0")
                # y0
                match y0_yml:
                    case "S":
                        y0 = kinst.bbox().bottom - margin_y0
                    case "N":
                        y0 = kinst.bbox().top + margin_y0
                    case _:
                        if isinstance(y0_yml, int):
                            y0 = y0_yml
                        else:
                            NotImplementedError("unknown format for y0")
                # x
                match x_yml:
                    case "W":
                        if len(cell.insts) > 1:
                            x = ref.bbox().left
                            if x_yml != x0_yml:
                                x -= margin_x
                        else:
                            x = margin_x
                    case "E":
                        if len(cell.insts) > 1:
                            x = ref.bbox().right
                            if x_yml != x0_yml:
                                x += margin_x
                        else:
                            x = margin_x
                    case _:
                        if isinstance(x_yml, int):
                            x = x_yml
                        else:
                            NotImplementedError("unknown format for x")
                # y
                match y_yml:
                    case "S":
                        if len(cell.insts) > 1:
                            y = ref.bbox().bottom
                            if y_yml != y0_yml:
                                y -= margin_y
                        else:
                            y = margin_y
                    case "N":
                        if len(cell.insts) > 1:
                            y = ref.bbox().top
                            if y_yml != y0_yml:
                                y += margin_y
                        else:
                            y = margin_y
                    case _:
                        if isinstance(y_yml, int):
                            y = y_yml
                        else:
                            NotImplementedError("unknown format for y")
                kinst.transform(kdb.Trans(0, False, x - x0, y - y0))
        type_to_class: dict[
            str,
            Callable[
                [str],
                kdb.Box
                | kdb.DBox
                | kdb.Polygon
                | kdb.DPolygon
                | kdb.Edge
                | kdb.DEdge
                | kdb.Text
                | kdb.DText,
            ],
        ] = {
            "box": kdb.Box.from_s,
            "polygon": kdb.Polygon.from_s,
            "edge": kdb.Edge.from_s,
            "text": kdb.Text.from_s,
            "dbox": kdb.DBox.from_s,
            "dpolygon": kdb.DPolygon.from_s,
            "dedge": kdb.DEdge.from_s,
            "dtext": kdb.DText.from_s,
        }

        for layer, shapes in dict(d.get("shapes", {})).items():
            linfo = kdb.LayerInfo.from_string(layer)
            for shape in shapes:
                shapetype, shapestring = shape.split(" ", 1)
                cell.shapes(cell.layout().layer(linfo)).insert(
                    type_to_class[shapetype](shapestring)
                )

        return cell

    @classmethod
    def to_yaml(cls, representer: BaseRepresenter, node: Self) -> MappingNode:
        """Internal function to convert the cell to yaml."""
        d: dict[str, Any] = {
            "name": node.name,
            # "ports": node.ports,  # Ports.to_yaml(representer, node.ports),
        }

        insts = [
            {"cellname": inst.cell.name, "trans": inst.instance.trans.to_s()}
            for inst in node.insts
        ]
        shapes = {
            node.layout().get_info(layer).to_s(): [
                shape.to_s() for shape in node.shapes(layer).each()
            ]
            for layer in node.layout().layer_indexes()
            if not node.shapes(layer).is_empty()
        }
        ports: list[dict[str, Any]] = []
        for port in node.ports:
            _l = node.kcl.get_info(port.layer)
            p: dict[str, Any] = {
                "name": port.name,
                "layer": [_l.layer, _l.datatype],
                "port_type": port.port_type,
            }
            if port.base.trans:
                p["trans"] = port.base.trans.to_s()
                p["width"] = port.width
            else:
                assert port.base.dcplx_trans is not None
                p["dcplx_trans"] = port.base.dcplx_trans.to_s()
                p["dwidth"] = port.dwidth
            p["info"] = {
                name: _serialize_setting(setting)
                for name, setting in node.info.model_dump().items()
            }
            ports.append(p)

        d["ports"] = ports

        if insts:
            d["insts"] = insts
        if shapes:
            d["shapes"] = shapes
        d["settings"] = {
            name: _serialize_setting(setting)
            for name, setting in node.settings.model_dump().items()
        }
        d["info"] = {
            name: _serialize_setting(info)
            for name, info in node.info.model_dump().items()
        }
        return representer.represent_mapping(cls.yaml_tag, d)


def create_port_error(
    p1: ProtoPort[Any],
    p2: ProtoPort[Any],
    c1: ProtoTKCell[Any],
    c2: ProtoTKCell[Any],
    db: rdb.ReportDatabase,
    db_cell: rdb.RdbCell,
    cat: rdb.RdbCategory,
    dbu: float,
) -> None:
    it = db.create_item(db_cell, cat)
    if p1.name and p2.name:
        it.add_value(f"Port Names: {c1.name}.{p1.name}/{c2.name}.{p2.name}")
    it.add_value(
        port_polygon(p1.cross_section.width).transformed(p1.trans).to_dtype(dbu)
    )
    it.add_value(
        port_polygon(p2.cross_section.width).transformed(p2.trans).to_dtype(dbu)
    )


class CrossSectionSpec(TypedDict):
    name: NotRequired[str]
    sections: NotRequired[
        list[tuple[kdb.LayerInfo, int] | tuple[kdb.LayerInfo, int, int]]
    ]
    main_layer: kdb.LayerInfo
    width: int | float
    dsections: NotRequired[
        list[tuple[kdb.LayerInfo, float] | tuple[kdb.LayerInfo, float, float]]
    ]


class CrossSectionModel(BaseModel):
    cross_sections: dict[str, SymmetricalCrossSection] = Field(default_factory=dict)
    kcl: KCLayout

    def get_cross_section(
        self,
        cross_section: str
        | SymmetricalCrossSection
        | CrossSectionSpec
        | DSymmetricalCrossSection,
    ) -> SymmetricalCrossSection:
        if isinstance(cross_section, SymmetricalCrossSection):
            if cross_section.enclosure != self.kcl.get_enclosure(
                cross_section.enclosure
            ):
                return self.get_cross_section(
                    CrossSectionSpec(
                        sections=cross_section.enclosure.model_dump()["sections"],
                        main_layer=cross_section.main_layer,
                        name=cross_section.name,
                        width=cross_section.width,
                    )
                )
        if isinstance(cross_section, str):
            return self.cross_sections[cross_section]
        elif isinstance(cross_section, DSymmetricalCrossSection):
            cross_section = cross_section.to_itype(self.kcl)
        elif isinstance(cross_section, dict):
            cast(CrossSectionSpec, cross_section)
            if "dsections" in cross_section:
                cross_section = SymmetricalCrossSection(
                    width=self.kcl.to_dbu(cross_section["width"]),
                    enclosure=self.kcl.layer_enclosures.get_enclosure(
                        enclosure=LayerEnclosureSpec(
                            dsections=cross_section["dsections"],
                            main_layer=cross_section["main_layer"],
                        ),
                        kcl=self.kcl,
                    ),
                    name=cross_section.get("name", None),
                )
            else:
                w = cross_section["width"]
                if not isinstance(w, int) and not w.is_integer():
                    raise ValueError(
                        "A CrossSectionSpec with 'sections' must have a width in dbu."
                    )
                cross_section = SymmetricalCrossSection(
                    width=int(w),
                    enclosure=self.kcl.layer_enclosures.get_enclosure(
                        LayerEnclosureSpec(
                            sections=cross_section.get("sections", []),
                            main_layer=cross_section["main_layer"],
                        ),
                        kcl=self.kcl,
                    ),
                    name=cross_section.get("name", None),
                )
        if cross_section.name not in self.cross_sections:
            self.cross_sections[cross_section.name] = cross_section
            return cross_section
        return self.cross_sections[cross_section.name]

    def __repr__(self) -> str:
        return repr(self.cross_sections)


class Constants(BaseModel):
    """Constant Model class."""

    model_config = ConfigDict(arbitrary_types_allowed=True)


class LayerLevel(BaseModel):
    """Level for 3D LayerStack.

    Parameters:
        layer: (GDSII Layer number, GDSII datatype).
        thickness: layer thickness in um.
        thickness_tolerance: layer thickness tolerance in um.
        zmin: height position where material starts in um.
        material: material name.
        sidewall_angle: in degrees with respect to normal.
        z_to_bias: parametrizes shrinking/expansion of the design GDS layer
            when extruding from zmin (0) to zmin + thickness (1).
            Defaults no buffering [[0, 1], [0, 0]].
        info: simulation_info and other types of metadata.
            mesh_order: lower mesh order (1) will have priority over higher
                mesh order (2) in the regions where materials overlap.
            refractive_index: refractive_index
                can be int, complex or function that depends on wavelength (um).
            type: grow, etch, implant, or background.
            mode: octagon, taper, round.
                https://gdsfactory.github.io/klayout_pyxs/DocGrow.html
            into: etch into another layer.
                https://gdsfactory.github.io/klayout_pyxs/DocGrow.html
            doping_concentration: for implants.
            resistivity: for metals.
            bias: in um for the etch.
    """

    layer: tuple[int, int]
    thickness: float
    thickness_tolerance: float | None = None
    zmin: float
    material: str | None = None
    sidewall_angle: float = 0.0
    z_to_bias: tuple[int, ...] | None = None
    info: Info = Info()

    def __init__(
        self,
        layer: tuple[int, int] | kdb.LayerInfo,
        zmin: float,
        thickness: float,
        thickness_tolerance: float | None = None,
        material: str | None = None,
        sidewall_angle: float = 0.0,
        z_to_bias: tuple[int, ...] | None = None,
        info: Info = Info(),
    ) -> None:
        if isinstance(layer, kdb.LayerInfo):
            layer = (layer.layer, layer.datatype)
        super().__init__(
            layer=layer,
            zmin=zmin,
            thickness=thickness,
            thickness_tolerance=thickness_tolerance,
            material=material,
            sidewall_angle=sidewall_angle,
            z_to_bias=z_to_bias,
            info=info,
        )


class LayerStack(BaseModel):
    """For simulation and 3D rendering.

    Parameters:
        layers: dict of layer_levels.
    """

    layers: dict[str, LayerLevel] = Field(default_factory=dict)

    def __init__(self, **layers: LayerLevel) -> None:
        """Add LayerLevels automatically for subclassed LayerStacks."""
        super().__init__(layers=layers)

    def get_layer_to_thickness(self) -> dict[tuple[int, int], float]:
        """Returns layer tuple to thickness (um)."""
        return {
            level.layer: level.thickness
            for level in self.layers.values()
            if level.thickness
        }

    def get_layer_to_zmin(self) -> dict[tuple[int, int], float]:
        """Returns layer tuple to z min position (um)."""
        return {
            level.layer: level.zmin for level in self.layers.values() if level.thickness
        }

    def get_layer_to_material(self) -> dict[tuple[int, int], str]:
        """Returns layer tuple to material name."""
        return {
            level.layer: level.material
            for level in self.layers.values()
            if level.thickness and level.material
        }

    def get_layer_to_sidewall_angle(self) -> dict[tuple[int, int], float]:
        """Returns layer tuple to material name."""
        return {
            level.layer: level.sidewall_angle
            for level in self.layers.values()
            if level.thickness
        }

    def get_layer_to_info(self) -> dict[tuple[int, int], Info]:
        """Returns layer tuple to info dict."""
        return {level.layer: level.info for level in self.layers.values()}

    def to_dict(self) -> dict[str, dict[str, dict[str, Any]]]:
        return {
            level_name: level.model_dump() for level_name, level in self.layers.items()
        }

    def __getitem__(self, key: str) -> LayerLevel:
        """Access layer stack elements."""
        if key not in self.layers:
            layers = list(self.layers.keys())
            raise ValueError(f"{key!r} not in {layers}")

        return self.layers[key]

    def __getattr__(self, attr: str) -> Any:
        return self.layers[attr]


class ProtoCells(Mapping[int, KC], ABC):
    _kcl: KCLayout

    def __init__(self, kcl: KCLayout) -> None:
        self._kcl = kcl

    @abstractmethod
    def __getitem__(self, key: int | str) -> KC: ...

    def __delitem__(self, key: int | str) -> None:
        """Delete a cell by key (name or index)."""
        if isinstance(key, int):
            del self._kcl.tkcells[key]
        else:
            cell_index = self._kcl[key].cell_index()
            del self._kcl.tkcells[cell_index]

    @abstractmethod
    def _generate_dict(self) -> dict[int, KC]: ...

    def __iter__(self) -> Iterator[int]:
        return iter(self._kcl.tkcells)

    def __len__(self) -> int:
        return len(self._kcl.tkcells)

    def items(self) -> ItemsView[int, KC]:
        return self._generate_dict().items()

    def values(self) -> ValuesView[KC]:
        return self._generate_dict().values()

    def keys(self) -> KeysView[int]:
        return self._generate_dict().keys()

    def __contains__(self, key: object) -> bool:
        if isinstance(key, int | str):
            return key in self._kcl.tkcells
        return False


class DKCells(ProtoCells[DKCell]):
    def __getitem__(self, key: int | str) -> DKCell:
        return DKCell(base_kcell=self._kcl[key].base_kcell)

    def _generate_dict(self) -> dict[int, DKCell]:
        return {
            i: DKCell(base_kcell=self._kcl[i].base_kcell) for i in self._kcl.tkcells
        }


class KCells(ProtoCells[KCell]):
    def __getitem__(self, key: int | str) -> KCell:
        return KCell(base_kcell=self._kcl[key].base_kcell)

    def _generate_dict(self) -> dict[int, KCell]:
        return {i: KCell(base_kcell=self._kcl[i].base_kcell) for i in self._kcl.tkcells}


class KCLayout(
    BaseModel, arbitrary_types_allowed=True, extra="allow", validate_assignment=True
):
    """Small extension to the klayout.db.Layout.

    It adds tracking for the [KCell][kfactory.kcell.KCell] objects
    instead of only the `klayout.db.Cell` objects.
    Additionally it allows creation and registration through `create_cell`

    All attributes of `klayout.db.Layout` are transparently accessible

    Attributes:
        editable: Whether the layout should be opened in editable mode (default: True)
        rename_function: function that takes an iterable object of ports and renames
            them
    """

    """Store layers, enclosures, cell functions, simulation_settings ...

    only one Pdk can be active at a given time.

    Attributes:
        name: PDK name.
        enclosures: dict of enclosures factories.
        cells: dict of str mapping to KCells.
        cell_factories: dict of str mapping to cell factories.
        base_pdk: a pdk to copy from and extend.
        default_decorator: decorate all cells, if not otherwise defined on the cell.
        layers: maps name to gdslayer/datatype.
            Must be of type LayerEnum.
        layer_stack: maps name to layer numbers, thickness, zmin, sidewall_angle.
            if can also contain material properties
            (refractive index, nonlinear coefficient, sheet resistance ...).
        sparameters_path: to store Sparameters simulations.
        interconnect_cml_path: path to interconnect CML (optional).
        grid_size: in um. Defaults to 1nm.
        constants: dict of constants for the PDK.

    """
    name: str
    layout: kdb.Layout
    layer_enclosures: LayerEnclosureModel
    cross_sections: CrossSectionModel
    enclosure: KCellEnclosure
    library: kdb.Library

    factories: Factories[ProtoTKCell[Any]]
    virtual_factories: Factories[VKCell]
    tkcells: dict[int, TKCell] = Field(default_factory=dict)
    layers: type[LayerEnum]
    infos: LayerInfos
    layer_stack: LayerStack
    netlist_layer_mapping: dict[LayerEnum | int, LayerEnum | int] = Field(
        default_factory=dict
    )
    sparameters_path: Path | str | None
    interconnect_cml_path: Path | str | None
    constants: Constants
    rename_function: Callable[..., None]
    _registered_functions: dict[int, Callable[..., TKCell]]
    thread_lock: RLock = Field(default_factory=RLock)

    info: Info = Field(default_factory=Info)
    settings: KCellSettings = Field(frozen=True)
    future_cell_name: str | None

    decorators: Decorators

    def __init__(
        self,
        name: str,
        layer_enclosures: dict[str, LayerEnclosure] | LayerEnclosureModel | None = None,
        enclosure: KCellEnclosure | None = None,
        infos: type[LayerInfos] | None = None,
        sparameters_path: Path | str | None = None,
        interconnect_cml_path: Path | str | None = None,
        layer_stack: LayerStack | None = None,
        constants: type[Constants] | None = None,
        base_kcl: KCLayout | None = None,
        port_rename_function: Callable[..., None] = rename_clockwise_multi,
        copy_base_kcl_layers: bool = True,
        info: dict[str, MetaData] | None = None,
    ) -> None:
        """Create a new KCLayout (PDK). Can be based on an old KCLayout.

        Args:
            name: Name of the PDK.
            layer_enclosures: Additional KCellEnclosures that should be available
                except the KCellEnclosure
            enclosure: The standard KCellEnclosure of the PDK.
            infos: A LayerInfos describing the layerstack of the PDK.
            sparameters_path: Path to the sparameters config file.
            interconnect_cml_path: Path to the interconnect file.
            layer_stack: maps name to layer numbers, thickness, zmin, sidewall_angle.
                if can also contain material properties
                (refractive index, nonlinear coefficient, sheet resistance ...).
            constants: A model containing all the constants related to the PDK.
            base_kcl: an optional basis of the PDK.
            port_rename_function: Which function to use for renaming kcell ports.
            copy_base_kcl_layers: Copy all known layers from the base if any are
                defined.
            info: Additional metadata to put into info attribute.
        """
        library = kdb.Library()
        layout = library.layout()
        layer_stack = layer_stack or LayerStack()
        _constants = constants() if constants else Constants()
        _infos = infos() if infos else LayerInfos()
        super().__init__(
            name=name,
            layer_enclosures=LayerEnclosureModel(dict()),
            cross_sections=CrossSectionModel(kcl=self),
            enclosure=KCellEnclosure([]),
            infos=_infos,
            layers=LayerEnum,
            factories=Factories({}),
            virtual_factories=Factories({}),
            sparameters_path=sparameters_path,
            interconnect_cml_path=interconnect_cml_path,
            constants=_constants,
            library=library,
            layer_stack=layer_stack,
            layout=layout,
            rename_function=port_rename_function,
            info=Info(**info) if info else Info(),
            future_cell_name=None,
            settings=KCellSettings(
                version=__version__,
                klayout_version=kdb.__version__,  # type: ignore[attr-defined]
                meta_format="v3",
            ),
            decorators=Decorators(self),
        )

        self.library.register(self.name)

        if layer_enclosures:
            if isinstance(layer_enclosures, LayerEnclosureModel):
                _layer_enclosures = LayerEnclosureModel(
                    {
                        name: lenc.copy_to(self)
                        for name, lenc in layer_enclosures.root.items()
                    }
                )
            else:
                _layer_enclosures = LayerEnclosureModel(
                    {
                        name: lenc.copy_to(self)
                        for name, lenc in layer_enclosures.items()
                    }
                )
        else:
            _layer_enclosures = LayerEnclosureModel({})

        enclosure = (
            enclosure.copy_to(self) if enclosure else KCellEnclosure(enclosures=[])
        )
        # layers = self.layerenum_from_dict(name="LAYER", layers=infos)
        sparameters_path = sparameters_path
        interconnect_cml_path = interconnect_cml_path
        if enclosure is None:
            enclosure = KCellEnclosure([])
        if layer_enclosures is None:
            _layer_enclosures = LayerEnclosureModel()
        # self.layers = layers
        self.sparameters_path = sparameters_path
        self.enclosure = enclosure
        self.layer_enclosures = _layer_enclosures
        self.interconnect_cml_path = interconnect_cml_path

        kcls[self.name] = self

    @model_validator(mode="before")
    def _validate_layers(cls, data: dict[str, Any]) -> dict[str, Any]:
        data["layers"] = layerenum_from_dict(
            layers=data["infos"], layout=data["library"].layout()
        )
        data["library"].register(data["name"])
        return data

    # @field_validator("name", mode="after")
    # @classmethod
    # def _set_name_and_library(cls, name: str) -> None:
    #     cls.library.register(name)

    @functools.cached_property
    def dkcells(self) -> DKCells:
        """DKCells is a mapping of int to DKCell."""
        return DKCells(self)

    @functools.cached_property
    def kcells(self) -> KCells:
        """KCells is a mapping of int to KCell."""
        return KCells(self)

    @property
    def dbu(self) -> float:
        """Get the database unit."""
        return self.layout.dbu

    def create_layer_enclosure(
        self,
        sections: Sequence[
            tuple[kdb.LayerInfo, int] | tuple[kdb.LayerInfo, int, int]
        ] = [],
        name: str | None = None,
        main_layer: kdb.LayerInfo | None = None,
        dsections: Sequence[
            tuple[kdb.LayerInfo, float] | tuple[kdb.LayerInfo, float, float]
        ]
        | None = None,
    ) -> LayerEnclosure:
        """Create a new LayerEnclosure in the KCLayout."""
        if name is None:
            if main_layer is not None and main_layer.name != "":
                name = main_layer.name
        enc = LayerEnclosure(
            sections=sections,
            dsections=dsections,
            name=name,
            main_layer=main_layer,
            kcl=self,
        )

        self.layer_enclosures[enc.name] = enc
        return enc

    @overload
    def find_layer(self, name: str) -> LayerEnum: ...

    @overload
    def find_layer(self, info: kdb.LayerInfo) -> LayerEnum: ...

    @overload
    def find_layer(
        self,
        layer: int,
        datatype: int,
    ) -> LayerEnum: ...

    @overload
    def find_layer(
        self,
        layer: int,
        dataytpe: int,
        name: str,
    ) -> LayerEnum: ...

    @overload
    def find_layer(
        self, name: str, *, allow_undefined_layers: Literal[True] = True
    ) -> LayerEnum | int: ...

    @overload
    def find_layer(
        self, info: kdb.LayerInfo, *, allow_undefined_layers: Literal[True] = True
    ) -> LayerEnum | int: ...

    @overload
    def find_layer(
        self, layer: int, datatype: int, *, allow_undefined_layers: Literal[True] = True
    ) -> LayerEnum | int: ...

    @overload
    def find_layer(
        self,
        layer: int,
        dataytpe: int,
        name: str,
        allow_undefined_layers: Literal[True] = True,
    ) -> LayerEnum | int: ...

    def find_layer(
        self,
        *args: int | str | kdb.LayerInfo,
        **kwargs: int | str | kdb.LayerInfo | bool,
    ) -> LayerEnum | int:
        """Try to find a registered layer. Throws a KeyError if it cannot find it.

        Can find a layer either by name, layer and datatype (two args), LayerInfo, or
        all three of layer, datatype, and name.
        """
        allow_undefined_layers = kwargs.pop(
            "allow_undefined_layers", config.allow_undefined_layers
        )
        info = self.layout.get_info(self.layout.layer(*args, **kwargs))
        try:
            return self.layers[info.name]  # type:ignore[no-any-return, index]
        except KeyError:
            if allow_undefined_layers:
                return self.layout.layer(info)
            raise KeyError(
                f"Layer '{args=}, {kwargs=}' has not been defined in the KCLayout."
            )

    @overload
    def to_um(self, other: int) -> float: ...

    @overload
    def to_um(self, other: kdb.Point) -> kdb.DPoint: ...

    @overload
    def to_um(self, other: kdb.Vector) -> kdb.DVector: ...

    @overload
    def to_um(self, other: kdb.Box) -> kdb.DBox: ...

    @overload
    def to_um(self, other: kdb.Polygon) -> kdb.DPolygon: ...

    @overload
    def to_um(self, other: kdb.Path) -> kdb.DPath: ...

    @overload
    def to_um(self, other: kdb.Text) -> kdb.DText: ...

    def to_um(
        self,
        other: int
        | kdb.Point
        | kdb.Vector
        | kdb.Box
        | kdb.Polygon
        | kdb.Path
        | kdb.Text,
    ) -> (
        float
        | kdb.DPoint
        | kdb.DVector
        | kdb.DBox
        | kdb.DPolygon
        | kdb.DPath
        | kdb.DText
    ):
        """Convert Shapes or values in dbu to DShapes or floats in um."""
        return kdb.CplxTrans(self.layout.dbu) * other

    @overload
    def to_dbu(self, other: float) -> int: ...

    @overload
    def to_dbu(self, other: kdb.DPoint) -> kdb.Point: ...

    @overload
    def to_dbu(self, other: kdb.DVector) -> kdb.Vector: ...

    @overload
    def to_dbu(self, other: kdb.DBox) -> kdb.Box: ...

    @overload
    def to_dbu(self, other: kdb.DPolygon) -> kdb.Polygon: ...

    @overload
    def to_dbu(self, other: kdb.DPath) -> kdb.Path: ...

    @overload
    def to_dbu(self, other: kdb.DText) -> kdb.Text: ...

    def to_dbu(
        self,
        other: float
        | kdb.DPoint
        | kdb.DVector
        | kdb.DBox
        | kdb.DPolygon
        | kdb.DPath
        | kdb.DText,
    ) -> int | kdb.Point | kdb.Vector | kdb.Box | kdb.Polygon | kdb.Path | kdb.Text:
        """Convert Shapes or values in dbu to DShapes or floats in um."""
        return kdb.CplxTrans(self.layout.dbu).inverted() * other

    @overload
    def cell(
        self,
        _func: KCellFunc[KCellParams, K],
        /,
    ) -> KCellFunc[KCellParams, K]: ...

    @overload
    def cell(
        self,
        /,
        *,
        set_settings: bool = ...,
        set_name: bool = ...,
        check_ports: bool = ...,
        check_instances: CHECK_INSTANCES | None = ...,
        snap_ports: bool = ...,
        add_port_layers: bool = ...,
        cache: Cache[int, Any] | dict[int, Any] | None = ...,
        basename: str | None = ...,
        drop_params: list[str] = ...,
        register_factory: bool = ...,
        overwrite_existing: bool | None = ...,
        layout_cache: bool | None = ...,
        info: dict[str, MetaData] | None = ...,
        post_process: Iterable[Callable[[TKCell], None]] = ...,
        debug_names: bool | None = ...,
        tags: list[str] | None = ...,
    ) -> Callable[[KCellFunc[KCellParams, K]], KCellFunc[KCellParams, K]]: ...

    # TODO: Fix to support KC once mypy supports it https://github.com/python/mypy/issues/17621
    @overload
    def cell(
        self,
        /,
        *,
        output_type: type[K],
        set_settings: bool = ...,
        set_name: bool = ...,
        check_ports: bool = ...,
        check_instances: CHECK_INSTANCES | None = ...,
        snap_ports: bool = ...,
        add_port_layers: bool = ...,
        cache: Cache[int, Any] | dict[int, Any] | None = ...,
        basename: str | None = ...,
        drop_params: list[str] = ...,
        register_factory: bool = ...,
        overwrite_existing: bool | None = ...,
        layout_cache: bool | None = ...,
        info: dict[str, MetaData] | None = ...,
        post_process: Iterable[Callable[[TKCell], None]] = ...,
        debug_names: bool | None = ...,
        tags: list[str] | None = ...,
    ) -> Callable[
        [KCellFunc[KCellParams, ProtoTKCell[Any]]], KCellFunc[KCellParams, K]
    ]: ...

    def cell(  # type: ignore[misc]
        self,
        _func: KCellFunc[KCellParams, K] | None = None,
        /,
        *,
        output_type: type[K] | None = None,
        set_settings: bool = True,
        set_name: bool = True,
        check_ports: bool = True,
        check_instances: CHECK_INSTANCES | None = None,
        snap_ports: bool = True,
        add_port_layers: bool = True,
        cache: Cache[int, Any] | dict[int, Any] | None = None,
        basename: str | None = None,
        drop_params: list[str] = ["self", "cls"],
        register_factory: bool = True,
        overwrite_existing: bool | None = None,
        layout_cache: bool | None = None,
        info: dict[str, MetaData] | None = None,
        post_process: Iterable[Callable[[TKCell], None]] = tuple(),
        debug_names: bool | None = None,
        tags: list[str] | None = None,
    ) -> (
        KCellFunc[KCellParams, K]
        | Callable[[KCellFunc[KCellParams, K]], KCellFunc[KCellParams, K]]
        | Callable[
            [KCellFunc[KCellParams, ProtoTKCell[Any]]], KCellFunc[KCellParams, K]
        ]
    ):
        """Decorator to cache and auto name the cell.

        This will use `functools.cache` to cache the function call.
        Additionally, if enabled this will set the name and from the args/kwargs of the
        function and also paste them into a settings dictionary of the
        [KCell][kfactory.kcell.KCell].

        Args:
            output_type: The type of the cell to return.
            set_settings: Copy the args & kwargs into the settings dictionary
            set_name: Auto create the name of the cell to the functionname plus a
                string created from the args/kwargs
            check_ports: Check uniqueness of port names.
            check_instances: Check for any complex instances. A complex instance is a an
                instance that has a magnification != 1 or non-90° rotation.
                Depending on the setting, an error is raised, the cell is flattened,
                a VInstance is created instead of a regular instance, or they are
                ignored.
            snap_ports: Snap the centers of the ports onto the grid
                (only x/y, not angle).
            add_port_layers: Add special layers of
                [netlist_layer_mapping][kfactory.kcell.KCLayout.netlist_layer_mapping]
                to the ports if the port layer is in the mapping.
            cache: Provide a user defined cache instead of an internal one. This
                can be used for example to clear the cache.
                expensive if the cell is called often).
            basename: Overwrite the name normally inferred from the function or class
                name.
            drop_params: Drop these parameters before writing the
                [settings][kfactory.kcell.KCell.settings]
            register_factory: Register the resulting KCell-function to the
                [factories][kfactory.kcell.KCLayout.factories]
            layout_cache: If true, treat the layout like a cache, if a cell with the
                same name exists already, pick that one instead of using running the
                function. This only works if `set_name` is true. Can be globally
                configured through `config.cell_layout_cache`.
            overwrite_existing: If cells were created with the same name, delete other
                cells with the same name. Can be globally configured through
                `config.cell_overwrite_existing`.
            info: Additional metadata to put into info attribute.
            post_process: List of functions to call after the cell has been created.
            debug_names: Check on setting the name whether a cell with this name already
                exists.
            tags: Tag cell functions with user defined tags. With this, cell functions
                can then be retrieved with `kcl.factories.tags[my_tag]` or if filtered
                for multiple `kcl.factories.for_tags([my_tag1, my_tag2, ...])`.
        """
        if check_instances is None:
            check_instances = config.check_instances
        if overwrite_existing is None:
            overwrite_existing = config.cell_overwrite_existing
        if layout_cache is None:
            layout_cache = config.cell_layout_cache
        if debug_names is None:
            debug_names = config.debug_names

        def decorator_autocell(
            f: KCellFunc[KCellParams, ProtoTKCell[Any]] | KCellFunc[KCellParams, K],
        ) -> KCellFunc[KCellParams, K]:
            sig = inspect.signature(f)
            output_cell_type_: type[K] | type[inspect.Signature.empty] = (  # type: ignore[valid-type]
                output_type or sig.return_annotation
            )

            if output_cell_type_ is inspect.Signature.empty:
                raise ValueError(
                    "You did not provide an output_type and the return annotation "
                    "cannot be inferred from the function signature. Please provide "
                    "an output_type or return annotation."
                )

            output_cell_type = cast(type[K], output_cell_type_)

            _cache: Cache[_HashedTuple, K] | dict[_HashedTuple, K] = cache or Cache(
                maxsize=float("inf")
            )

            @functools.wraps(f)
            def wrapper_autocell(
                *args: KCellParams.args, **kwargs: KCellParams.kwargs
            ) -> K:
                params: dict[str, Any] = {
                    p.name: p.default for _, p in sig.parameters.items()
                }
                param_units: dict[str, str] = {
                    p.name: p.annotation.__metadata__[0]
                    for p in sig.parameters.values()
                    if get_origin(p.annotation) is Annotated
                }
                arg_par = list(sig.parameters.items())[: len(args)]
                for i, (k, _) in enumerate(arg_par):
                    params[k] = args[i]
                params.update(kwargs)

                del_parameters: list[str] = []

                for key, value in params.items():
                    if isinstance(value, dict | list):
                        params[key] = _to_hashable(value)
                    elif isinstance(value, kdb.LayerInfo):
                        params[key] = self.get_info(self.layer(value))
                    if value is inspect.Parameter.empty:
                        del_parameters.append(key)

                for param in del_parameters:
                    params.pop(param, None)
                    param_units.pop(param, None)

                @cachetools.cached(cache=_cache, lock=RLock())
                @functools.wraps(f)
                def wrapped_cell(
                    **params: KCellParams.args | KCellParams.kwargs,
                ) -> K:
                    for key, value in params.items():
                        if isinstance(value, DecoratorDict | DecoratorList):
                            params[key] = _hashable_to_original(value)
                    old_future_name: str | None = None
                    if set_name:
                        if basename is not None:
                            name = get_cell_name(basename, **params)
                        else:
                            name = get_cell_name(f.__name__, **params)
                        old_future_name = self.future_cell_name
                        self.future_cell_name = name
                        if layout_cache:
                            if overwrite_existing:
                                for c in list(self._cells(self.future_cell_name)):
                                    self[c.cell_index()].delete()
                            else:
                                layout_cell = self.layout_cell(self.future_cell_name)
                                if layout_cell is not None:
                                    logger.debug(
                                        "Loading {} from layout cache",
                                        self.future_cell_name,
                                    )
                                    return self.get_cell(
                                        layout_cell.cell_index(), output_cell_type
                                    )
                        logger.debug(f"Constructing {self.future_cell_name}")
                        _name: str | None = name
                    else:
                        _name = None
                    cell = f(**params)  # type: ignore[call-arg]

                    logger.debug("Constructed {}", _name or cell.name)

                    if cell.locked:
                        # If the cell is locked, it comes from a cache (most likely)
                        # and should be copied first
                        cell = cell.dup()
                    if overwrite_existing:
                        for c in list(self._cells(_name or cell.name)):
                            if c is not cell.kdb_cell:
                                self[c.cell_index()].delete()
                    if set_name and _name:
                        if debug_names and cell.kcl.layout_cell(_name) is not None:
                            logger.opt(depth=4).error(
                                "KCell with name {name} exists already. Duplicate "
                                "occurrence in module '{module}' at "
                                "line {lno}",
                                name=_name,
                                module=f.__module__,
                                function_name=f.__name__,
                                lno=inspect.getsourcelines(f)[1],
                            )
                            raise CellNameError(
                                f"KCell with name {_name} exists already."
                            )

                        cell.name = _name
                        self.future_cell_name = old_future_name
                    if set_settings:
                        if hasattr(f, "__name__"):
                            cell.function_name = f.__name__
                        elif hasattr(f, "func"):
                            cell.function_name = f.func.__name__
                        else:
                            raise ValueError(f"Function {f} has no name.")
                        cell.basename = basename

                        for param in drop_params:
                            params.pop(param, None)
                            param_units.pop(param, None)
                        cell.settings = KCellSettings(**params)
                        cell.settings_units = KCellSettingsUnits(**param_units)
                    if check_ports:
                        port_names: dict[str | None, int] = defaultdict(int)
                        for port in cell.ports:
                            port_names[port.name] += 1
                        duplicate_names = [
                            (name, n) for name, n in port_names.items() if n > 1
                        ]
                        if duplicate_names:
                            raise ValueError(
                                "Found duplicate port names: "
                                + ", ".join(
                                    [f"{name}: {n}" for name, n in duplicate_names]
                                )
                                + " If this intentional, please pass "
                                "`check_ports=False` to the @cell decorator"
                            )
                    match check_instances:
                        case CHECK_INSTANCES.RAISE:
                            if any(inst.is_complex() for inst in cell.each_inst()):
                                raise ValueError(
                                    "Most foundries will not allow off-grid "
                                    "instances. Please flatten them or add "
                                    "check_instances=False to the decorator.\n"
                                    "Cellnames of instances affected by this:"
                                    + "\n".join(
                                        inst.cell.name
                                        for inst in cell.each_inst()
                                        if inst.is_complex()
                                    )
                                )
                        case CHECK_INSTANCES.FLATTEN:
                            if any(inst.is_complex() for inst in cell.each_inst()):
                                cell.flatten()
                        case CHECK_INSTANCES.VINSTANCES:
                            if any(inst.is_complex() for inst in cell.each_inst()):
                                complex_insts = [
                                    inst
                                    for inst in cell.each_inst()
                                    if inst.is_complex()
                                ]
                                for inst in complex_insts:
                                    vinst = cell.create_vinst(
                                        self[inst.cell.cell_index()]
                                    )
                                    vinst.trans = inst.dcplx_trans
                                    inst.delete()
                        case CHECK_INSTANCES.IGNORE:
                            pass
                    cell.insert_vinsts(recursive=False)
                    if snap_ports:
                        for port in cell.to_kcell().ports:
                            if port.base.dcplx_trans:
                                dup = port.base.dcplx_trans.dup()
                                dup.disp = self.to_um(
                                    self.to_dbu(port.base.dcplx_trans.disp)
                                )
                                port.dcplx_trans = dup
                    if add_port_layers:
                        for port in cell.to_kcell().ports:
                            if port.layer in cell.kcl.netlist_layer_mapping:
                                if port.base.trans:
                                    edge = kdb.Edge(
                                        kdb.Point(0, -port.width // 2),
                                        kdb.Point(0, port.width // 2),
                                    )
                                    cell.shapes(
                                        cell.kcl.netlist_layer_mapping[port.layer]
                                    ).insert(port.trans * edge)
                                    if port.name:
                                        cell.shapes(
                                            cell.kcl.netlist_layer_mapping[port.layer]
                                        ).insert(kdb.Text(port.name, port.trans))
                                else:
                                    dwidth = self.to_um(port.width)
                                    dedge = kdb.DEdge(
                                        kdb.DPoint(0, -dwidth / 2),
                                        kdb.DPoint(0, dwidth / 2),
                                    )
                                    cell.shapes(
                                        cell.kcl.netlist_layer_mapping[port.layer]
                                    ).insert(port.dcplx_trans * dedge)
                                    if port.name:
                                        cell.shapes(
                                            cell.kcl.netlist_layer_mapping[port.layer]
                                        ).insert(
                                            kdb.DText(
                                                port.name,
                                                port.dcplx_trans.s_trans(),
                                            )
                                        )
                    # post process the cell
                    for pp in post_process:
                        pp(cell.base_kcell)
                    cell.base_kcell.lock()
                    if cell.kcl != self:
                        raise ValueError(
                            "The KCell created must be using the same"
                            " KCLayout object as the @cell decorator. "
                            f"{self.name!r} != {cell.kcl.name!r}. Please make sure "
                            "to use @kcl.cell and only use @cell for cells which "
                            "are created through kfactory.kcl. To create KCells not"
                            " in the standard KCLayout, use either "
                            "custom_kcl.kcell() or KCell(kcl=custom_kcl)."
                        )
                    return output_cell_type(base_kcell=cell.base_kcell)

<<<<<<< HEAD
                with self.thread_lock:
=======
                _cell = wrapped_cell(**params)
                if _cell.destroyed():
                    # If the any cell has been destroyed, we should clean up the cache.
                    # Delete all the KCell entrances in the cache which have
                    # `destroyed() == True`
                    _deleted_cell_hashes: list[_HashedTuple] = [
                        _hash_item
                        for _hash_item, _cell_item in _cache.items()
                        if _cell_item.destroyed()
                    ]
                    for _dch in _deleted_cell_hashes:
                        del _cache[_dch]
>>>>>>> 1a68028d
                    _cell = wrapped_cell(**params)
                    if _cell.destroyed():
                        # If any cell has been destroyed, we should clean up the cache.
                        # Delete all the KCell entrances in the cache which have
                        # `_destroyed() == True`i
                        _deleted_cell_hashes: list[_HashedTuple] = [
                            _hash_item
                            for _hash_item, _cell_item in _cache.items()
                            if _cell_item._destroyed()
                        ]
                        for _dch in _deleted_cell_hashes:
                            del _cache[_dch]
                        _cell = wrapped_cell(**params)

                    if info is not None:
                        _cell.info.update(info)

                    return _cell

            if register_factory:
                with self.thread_lock:
                    if hasattr(f, "__name__"):
                        function_name = f.__name__
                    elif hasattr(f, "func"):
                        function_name = f.func.__name__
                    else:
                        raise ValueError(f"Function {f} has no name.")
                    if tags:
                        for tag in tags:
                            self.factories.tags[tag].append(wrapper_autocell)
                    self.factories[basename or function_name] = wrapper_autocell
            return wrapper_autocell

        return (
            cast(
                Callable[[KCellFunc[KCellParams, K]], KCellFunc[KCellParams, K]]
                | Callable[
                    [KCellFunc[KCellParams, ProtoTKCell[Any]]],
                    KCellFunc[KCellParams, K],
                ],
                decorator_autocell,
            )
            if _func is None
            else decorator_autocell(_func)
        )

    @overload
<<<<<<< HEAD
    def dcell(
        self,
        _func: KCellFunc[KCellParams, ProtoTKCell[Any]],
        /,
    ) -> KCellFunc[KCellParams, DKCell]: ...

    @overload
    def dcell(
        self,
        /,
        *,
        set_settings: bool = ...,
        set_name: bool = ...,
        check_ports: bool = ...,
        check_instances: CHECK_INSTANCES | None = ...,
        snap_ports: bool = ...,
        add_port_layers: bool = ...,
        cache: Cache[int, Any] | dict[int, Any] | None = ...,
        basename: str | None = ...,
        drop_params: list[str] = ...,
        register_factory: bool = ...,
        overwrite_existing: bool | None = ...,
        layout_cache: bool | None = ...,
        info: dict[str, MetaData] | None = ...,
        post_process: Iterable[Callable[[TKCell], None]] = ...,
        debug_names: bool | None = ...,
        tags: list[str] | None = ...,
    ) -> Callable[[KCellFunc[KCellParams, DKCell]], KCellFunc[KCellParams, DKCell]]: ...

    def dcell(
        self,
        _func: KCellFunc[KCellParams, ProtoTKCell[Any]] | None = None,
        /,
        *,
        set_settings: bool = True,
        set_name: bool = True,
        check_ports: bool = True,
        check_instances: CHECK_INSTANCES | None = None,
        snap_ports: bool = True,
        add_port_layers: bool = True,
        cache: Cache[int, Any] | dict[int, Any] | None = None,
        basename: str | None = None,
        drop_params: list[str] = ["self", "cls"],
        register_factory: bool = True,
        overwrite_existing: bool | None = None,
        layout_cache: bool | None = None,
        info: dict[str, MetaData] | None = None,
        post_process: Iterable[Callable[[TKCell], None]] = tuple(),
        debug_names: bool | None = None,
        tags: list[str] | None = None,
    ) -> (
        KCellFunc[KCellParams, DKCell]
        | Callable[[KCellFunc[KCellParams, DKCell]], KCellFunc[KCellParams, DKCell]]
    ):
        """Decorator to cache and auto name the cell."""
        if _func is None:
            return cast(
                Callable[
                    [KCellFunc[KCellParams, DKCell]], KCellFunc[KCellParams, DKCell]
                ],
                self.dcell,
            )

        @functools.wraps(_func)
        def wrapper(*args: KCellParams.args, **kwargs: KCellParams.kwargs) -> DKCell:
            kcell = self.cell(_func)(*args, **kwargs)
            return DKCell.from_kcell(kcell)

        return wrapper

    @overload
=======
>>>>>>> 1a68028d
    def vcell(
        self,
        _func: Callable[KCellParams, VKCell],
        /,
    ) -> Callable[KCellParams, VKCell]: ...

    @overload
    def vcell(
        self,
        /,
        *,
        set_settings: bool = True,
        set_name: bool = True,
        check_ports: bool = True,
        basename: str | None = None,
        drop_params: list[str] = ["self", "cls"],
        register_factory: bool = True,
    ) -> Callable[[Callable[KCellParams, VKCell]], Callable[KCellParams, VKCell]]: ...

    def vcell(
        self,
        _func: Callable[KCellParams, VKCell] | None = None,
        /,
        *,
        set_settings: bool = True,
        set_name: bool = True,
        check_ports: bool = True,
        add_port_layers: bool = True,
        cache: Cache[int, Any] | dict[int, Any] | None = None,
        basename: str | None = None,
        drop_params: list[str] = ["self", "cls"],
        register_factory: bool = True,
    ) -> (
        Callable[KCellParams, VKCell]
        | Callable[[Callable[KCellParams, VKCell]], Callable[KCellParams, VKCell]]
    ):
        """Decorator to cache and auto name the cell.

        This will use `functools.cache` to cache the function call.
        Additionally, if enabled this will set the name and from the args/kwargs of the
        function and also paste them into a settings dictionary of the
        [KCell][kfactory.kcell.KCell].

        Args:
            set_settings: Copy the args & kwargs into the settings dictionary
            set_name: Auto create the name of the cell to the functionname plus a
                string created from the args/kwargs
            check_ports: Check whether there are any non-90° ports in the cell and throw
                a warning if there are
            snap_ports: Snap the centers of the ports onto the grid
                (only x/y, not angle).
            add_port_layers: Add special layers of
                [netlist_layer_mapping][kfactory.kcell.KCLayout.netlist_layer_mapping]
                to the ports if the port layer is in the mapping.
            cache: Provide a user defined cache instead of an internal one. This
                can be used for example to clear the cache.
            rec_dicts: Allow and inspect recursive dictionaries as parameters (can be
                expensive if the cell is called often).
            basename: Overwrite the name normally inferred from the function or class
                name.
            drop_params: Drop these parameters before writing the
                [settings][kfactory.kcell.KCell.settings]
            register_factory: Register the resulting KCell-function to the
                [factories][kfactory.kcell.KCLayout.factories]
        """

        def decorator_autocell(
            f: Callable[KCellParams, VKCell],
        ) -> Callable[KCellParams, VKCell]:
            sig = inspect.signature(f)

            # previously was a KCellCache, but dict should do for most case
            _cache = cache or {}

            @functools.wraps(f)
            def wrapper_autocell(
                *args: KCellParams.args, **kwargs: KCellParams.kwargs
            ) -> VKCell:
                params: dict[str, KCellParams.args] = {
                    p.name: p.default for p in sig.parameters.values()
                }
                param_units: dict[str, str] = {
                    p.name: p.annotation.__metadata__[0]
                    for p in sig.parameters.values()
                    if get_origin(p.annotation) is Annotated
                }
                arg_par = list(sig.parameters.items())[: len(args)]
                for i, (k, v) in enumerate(arg_par):
                    params[k] = args[i]
                params.update(kwargs)

                del_parameters: list[str] = []

                for key, value in params.items():
                    if isinstance(value, dict | list):
                        params[key] = _to_hashable(value)
                    elif isinstance(value, kdb.LayerInfo):
                        params[key] = self.get_info(self.layer(value))
                    if value is inspect.Parameter.empty:
                        del_parameters.append(key)

                for param in del_parameters:
                    params.pop(param, None)
                    param_units.pop(param, None)

                @cachetools.cached(cache=_cache)
                @functools.wraps(f)
                def wrapped_cell(
                    **params: KCellParams.args,
                ) -> VKCell:
                    for key, value in params.items():
                        if isinstance(value, DecoratorDict | DecoratorList):
                            params[key] = _hashable_to_original(value)
                    cell = f(**params)  # type: ignore[call-arg]
                    if cell.locked:
                        raise ValueError(
                            "Trying to change a locked VKCell is no allowed. "
                            f"{cell.name=}"
                        )
                    if set_name:
                        if basename is not None:
                            name = get_cell_name(basename, **params)
                        else:
                            name = get_cell_name(f.__name__, **params)
                        cell.name = name
                    if set_settings:
                        if hasattr(f, "__name__"):
                            cell.function_name = f.__name__
                        elif hasattr(f, "func"):
                            cell.function_name = f.func.__name__
                        else:
                            raise ValueError(f"Function {f} has no name.")
                        cell.basename = basename
                        for param in drop_params:
                            params.pop(param, None)
                            param_units.pop(param, None)
                        cell.settings = KCellSettings(**params)
                        cell.settings_units = KCellSettingsUnits(**param_units)
                    if add_port_layers:
                        for port in cell.ports:
                            if port.layer in cell.kcl.netlist_layer_mapping:
                                if port.base.trans:
                                    edge = kdb.Edge(
                                        kdb.Point(0, int(-port.width // 2)),
                                        kdb.Point(0, int(port.width // 2)),
                                    )
                                    cell.shapes(
                                        cell.kcl.netlist_layer_mapping[port.layer]
                                    ).insert(port.trans * edge)
                                    if port.name:
                                        cell.shapes(
                                            cell.kcl.netlist_layer_mapping[port.layer]
                                        ).insert(kdb.Text(port.name, port.trans))
                                else:
                                    dedge = kdb.DEdge(
                                        kdb.DPoint(0, -port.width / 2),
                                        kdb.DPoint(0, port.width / 2),
                                    )
                                    cell.shapes(
                                        cell.kcl.netlist_layer_mapping[port.layer]
                                    ).insert(port.dcplx_trans * dedge)
                                    if port.name:
                                        cell.shapes(
                                            cell.kcl.netlist_layer_mapping[port.layer]
                                        ).insert(
                                            kdb.DText(
                                                port.name, port.dcplx_trans.s_trans()
                                            )
                                        )
                    cell._base_kcell.lock()
                    if cell.kcl != self:
                        raise ValueError(
                            "The KCell created must be using the same"
                            " KCLayout object as the @cell decorator. "
                            f"{self.name!r} != {cell.kcl.name!r}. Please make sure to "
                            "use @kcl.cell and only use @cell for cells which are"
                            " created through kfactory.kcl. To create KCells not in "
                            "the standard KCLayout, use either custom_kcl.kcell() or "
                            "KCell(kcl=custom_kcl)."
                        )
                    return cell

                return wrapped_cell(**params)

            if register_factory:
                if hasattr(f, "__name__"):
                    function_name = f.__name__
                elif hasattr(f, "func"):
                    function_name = f.func.__name__
                else:
                    raise ValueError(f"Function {f} has no name.")
                self.virtual_factories[basename or function_name] = wrapper_autocell
            return wrapper_autocell

        return decorator_autocell if _func is None else decorator_autocell(_func)

    def kcell(self, name: str | None = None, ports: Ports | None = None) -> KCell:
        """Create a new cell based ont he pdk's layout object."""
        return KCell(name=name, kcl=self, ports=ports)

    def dkcell(self, name: str | None = None, ports: DPorts | None = None) -> DKCell:
        """Create a new cell based ont he pdk's layout object."""
        return DKCell(name=name, kcl=self, ports=ports)

    def vkcell(self, name: str | None = None) -> VKCell:
        """Create a new cell based ont he pdk's layout object."""
        return VKCell(name=name, kcl=self)

    def set_layers_from_infos(self, name: str, layers: LayerInfos) -> type[LayerEnum]:
        """Create a new LAYER enum based on the pdk's kcl."""
        return layerenum_from_dict(name=name, layers=layers, layout=self.layout)

    def __getattr__(self, name: str) -> Any:
        """If KCLayout doesn't have an attribute, look in the KLayout Cell."""
        if name != "_name" and name not in self.model_fields:
            return self.layout.__getattribute__(name)

    def __setattr__(self, name: str, value: Any) -> None:
        """Use a custom setter to automatically set attributes.

        If the attribute is not in this object, set it on the
        Layout object.
        """
        if name in self.model_fields:
            super().__setattr__(name, value)
        elif hasattr(self.layout, name):
            self.layout.__setattr__(name, value)

    def layerenum_from_dict(
        self, name: str = "LAYER", *, layers: LayerInfos
    ) -> type[LayerEnum]:
        """Create a new [LayerEnum][kfactory.kcell.LayerEnum] from this KCLayout."""
        return layerenum_from_dict(layers=layers, name=name, layout=self.layout)

    def clear(self, keep_layers: bool = True) -> None:
        """Clear the Layout.

        If the layout is cleared, all the LayerEnums and
        """
        self.layout.clear()
        self.tkcells = {}

        if keep_layers:
            self.layers = self.layerenum_from_dict(layers=self.infos)
        else:
            self.layers = self.layerenum_from_dict(layers=LayerInfos())

    def dup(self, init_cells: bool = True) -> KCLayout:
        """Create a duplication of the `~KCLayout` object.

        Args:
            init_cells: initialize the all cells in the new KCLayout object

        Returns:
            Copy of itself
        """
        kcl = KCLayout(self.name + "_DUPLICATE")
        kcl.layout.assign(self.layout.dup())
        if init_cells:
            for i, kc in self.tkcells.items():
                kcl.tkcells[i] = kc.model_copy(update={"kdb_cell": kc.kdb_cell})
        kcl.rename_function = self.rename_function
        return kcl

    def layout_cell(self, name: str | int) -> kdb.Cell | None:
        """Get a cell by name or index from the Layout object."""
        return self.layout.cell(name)

    @overload
    def _cells(self, name: str) -> list[kdb.Cell]: ...

    @overload
    def _cells(self) -> int: ...

    def _cells(self, name: str | None = None) -> int | list[kdb.Cell]:
        if name is None:
            return self.layout.cells()
        return self.layout.cells(name)

    def create_cell(
        self,
        name: str,
        *args: str,
        allow_duplicate: bool = False,
    ) -> kdb.Cell:
        """Create a new cell in the library.

        This shouldn't be called manually.
        The constructor of KCell will call this method.

        Args:
            name: The (initial) name of the cell.
            allow_duplicate: Allow the creation of a cell with the same name which
                already is registered in the Layout.
                This will create a cell with the name `name` + `$1` or `2..n`
                increasing by the number of existing duplicates
            args: additional arguments passed to
                `klayout.db.Layout.create_cell`

        Returns:
            klayout.db.Cell: klayout.db.Cell object created in the Layout

        """
        with self.thread_lock:
            if allow_duplicate or (self.layout_cell(name) is None):
                return self.layout.create_cell(name, *args)
            else:
                raise ValueError(
                    f"Cellname {name} already exists. Please make sure the cellname is"
                    " unique or pass `allow_duplicate` when creating the library"
                )

    def delete_cell(self, cell: ProtoTKCell[Any] | int) -> None:
        """Delete a cell in the kcl object."""
        with self.thread_lock:
            if isinstance(cell, int):
                self.layout.cell(cell).locked = False
                self.layout.delete_cell(cell)
                self.tkcells.pop(cell, None)
            else:
                ci = cell.cell_index()
                self.layout.cell(ci).locked = False
                self.layout.delete_cell(ci)
                self.tkcells.pop(ci, None)

    def delete_cell_rec(self, cell_index: int) -> None:
        """Deletes a KCell plus all subcells."""
        with self.thread_lock:
            self.layout.delete_cell_rec(cell_index)
            self.rebuild()

    def delete_cells(self, cell_index_list: Sequence[int]) -> None:
        """Delete a sequence of cell by indexes."""
        with self.thread_lock:
            self.layout.delete_cells(cell_index_list)
            self.rebuild()

    def rebuild(self) -> None:
        """Rebuild the KCLayout based on the Layoutt object."""
        kcells2delete: list[int] = []
        with self.thread_lock:
            for ci, c in self.tkcells.items():
                if c.kdb_cell._destroyed():
                    kcells2delete.append(ci)

            for ci in kcells2delete:
                del self.tkcells[ci]

    def register_cell(
        self, kcell: ProtoTKCell[Any], allow_reregister: bool = False
    ) -> None:
        """Register an existing cell in the KCLayout object.

        Args:
            kcell: KCell 56 be registered in the KCLayout
            allow_reregister: Overwrite the existing KCell registration with this one.
                Doesn't allow name duplication.
        """
        with self.thread_lock:
            if (kcell.cell_index() not in self.tkcells) or allow_reregister:
                self.tkcells[kcell.cell_index()] = kcell.base_kcell
            else:
                raise ValueError(
                    "Cannot register a new cell with a name that already"
                    " exists in the library"
                )

    def __getitem__(self, obj: str | int) -> KCell:
        """Retrieve a cell by name(str) or index(int).

        Attrs:
            obj: name of cell or cell_index
        """
        return self.get_cell(obj)

    def get_cell(self, obj: str | int, cell_type: type[K] = KCell) -> K:  # type: ignore[assignment]
        """Retrieve a cell by name(str) or index(int).

        Attrs:
            obj: name of cell or cell_index
            cell_type: type of cell to return
        """
        if isinstance(obj, int):
            try:
                return cell_type(base_kcell=self.tkcells[obj])
            except KeyError:
                kdb_c = self.layout_cell(obj)
                if kdb_c is None:
                    raise
                c = cell_type(name=kdb_c.name, kcl=self, kdb_cell=kdb_c)
                c.get_meta_data()
                return c
        else:
            kdb_c = self.layout_cell(obj)
            if kdb_c is not None:
                try:
                    return cell_type(base_kcell=self.tkcells[kdb_c.cell_index()])
                except KeyError:
                    c = cell_type(name=kdb_c.name, kcl=self, kdb_cell=kdb_c)
                    c.get_meta_data()
                    return c
        from pprint import pformat

        raise ValueError(
            f"Library doesn't have a KCell named {obj},"
            " available KCells are"
            f"{pformat(sorted([cell.name for cell in self.kcells.values()]))}"
        )

    def read(
        self,
        filename: str | Path,
        options: kdb.LoadLayoutOptions = load_layout_options(),
        register_cells: bool | None = None,
        test_merge: bool = True,
        update_kcl_meta_data: Literal["overwrite", "skip", "drop"] = "skip",
        meta_format: Literal["v1", "v2", "v3"] | None = None,
    ) -> kdb.LayerMap:
        """Read a GDS file into the existing Layout.

        Any existing meta info (KCell.info and KCell.settings) will be overwritten if
        a KCell already exists. Instead of overwriting the cells, they can also be
        loaded into new cells by using the corresponding cell_conflict_resolution.

        This will fail if any of the read cells try to load into a locked KCell.

        Layout meta infos are ignored from the loaded layout.

        Args:
            filename: Path of the GDS file.
            options: KLayout options to load from the GDS. Can determine how merge
                conflicts are handled for example. See
                https://www.klayout.de/doc-qt5/code/class_LoadLayoutOptions.html
            register_cells: If `True` create KCells for all cells in the GDS.
            test_merge: Check the layouts first whether they are compatible
                (no differences).
            update_kcl_meta_data: How to treat loaded KCLayout info.
                overwrite: overwrite existing info entries
                skip: keep existing info values
                drop: don't add any new info
            meta_format: How to read KCell metainfo from the gds. `v1` had stored port
                transformations as strings, never versions have them stored and loaded
                in their native KLayout formats.
        """
        with self.thread_lock:
            if meta_format is None:
                meta_format = config.meta_format
            if register_cells is None:
                register_cells = meta_format == config.meta_format
            layout_b = kdb.Layout()
            layout_b.read(str(filename), options)
            if (
                self.cells() > 0
                and test_merge
                and (
                    options.cell_conflict_resolution
                    != kdb.LoadLayoutOptions.CellConflictResolution.RenameCell
                )
            ):
                self.set_meta_data()
                for kcell in self.kcells.values():
                    kcell.set_meta_data()
                diff = MergeDiff(
                    layout_a=self.layout,
                    layout_b=layout_b,
                    name_a=self.name,
                    name_b=Path(filename).stem,
                )
                diff.compare()
                if diff.dbu_differs:
                    raise MergeError(
                        "Layouts' DBU differ. Check the log for more info."
                    )
                elif diff.diff_xor.cells() > 0:
                    diff_kcl = KCLayout(self.name + "_XOR")
                    diff_kcl.layout.assign(diff.diff_xor)
                    show(diff_kcl)

                    err_msg = (
                        f"Layout {self.name} cannot merge with layout "
                        f"{Path(filename).stem} safely. See the error messages "
                        f"or check with KLayout."
                    )

                    if diff.layout_meta_diff:
                        _yaml = ruamel.yaml.YAML(typ=["rt", "string"])
                        err_msg += (
                            "\nLayout Meta Diff:\n```\n"
                            + _yaml.dumps(dict(diff.layout_meta_diff))  # type: ignore[attr-defined]
                            + "\n```"
                        )
                    if diff.cells_meta_diff:
                        _yaml = ruamel.yaml.YAML(typ=["rt", "string"])
                        err_msg += (
                            "\nLayout Meta Diff:\n```\n"
                            + _yaml.dumps(dict(diff.cells_meta_diff))  # type: ignore[attr-defined]
                            + "\n```"
                        )

                    raise MergeError(err_msg)

            cells = set(self._cells("*"))
            fn = str(Path(filename).expanduser().resolve())
            lm = self.layout.read(fn, options)
            info, settings = self.get_meta_data()

            match update_kcl_meta_data:
                case "overwrite":
                    for k, v in info.items():
                        self.info[k] = v
                case "skip":
                    _info = self.info.model_dump()

                    # for k, v in self.info:
                    #     _info[k] = v
                    info.update(_info)
                    self.info = Info(**info)

                case "drop":
                    pass
                case _:
                    raise ValueError(
                        f"Unknown meta update strategy {update_kcl_meta_data=}"
                        ", available strategies are 'overwrite', 'skip', or 'drop'"
                    )
            meta_format = settings.get("meta_format") or config.meta_format
            load_cells = {
                cell
                for c in layout_b.cells("*")
                if (cell := self.layout_cell(c.name)) is not None
            }
            new_cells = load_cells - cells

            if register_cells:
                for c in sorted(new_cells, key=lambda _c: _c.hierarchy_levels()):
                    kc = KCell(kdb_cell=c, kcl=self)
                    kc.get_meta_data(
                        meta_format=meta_format,
                    )

            for c in load_cells & cells:
                kc = self.kcells[c.cell_index()]
                kc.get_meta_data(meta_format=meta_format)

            return lm

    def get_meta_data(self) -> tuple[dict[str, Any], dict[str, Any]]:
        """Read KCLayout meta info from the KLayout object."""
        settings = {}
        info = {}
        cross_sections: list[dict[str, Any]] = []
        for meta in self.each_meta_info():
            if meta.name.startswith("kfactory:info"):
                info[meta.name.removeprefix("kfactory:info:")] = meta.value
            elif meta.name.startswith("kfactory:settings"):
                settings[meta.name.removeprefix("kfactory:settings:")] = meta.value
            elif meta.name.startswith("kfactory:layer_enclosure:"):
                self.get_enclosure(
                    LayerEnclosure(
                        **meta.value,
                    )
                )
            elif meta.name.startswith("kfactory:cross_section:"):
                cross_sections.append(
                    {
                        "name": meta.name.removeprefix("kfactory:cross_section:"),
                        **meta.value,
                    }
                )

        for cs in cross_sections:
            self.get_cross_section(
                SymmetricalCrossSection(
                    width=cs["width"],
                    enclosure=self.get_enclosure(cs["layer_enclosure"]),
                    name=cs["name"],
                )
            )

        return info, settings

    def set_meta_data(self) -> None:
        """Set the info/settings of the KCLayout."""
        for name, setting in self.settings.model_dump().items():
            self.add_meta_info(
                kdb.LayoutMetaInfo(f"kfactory:settings:{name}", setting, None, True)
            )
        for name, info in self.info.model_dump().items():
            self.add_meta_info(
                kdb.LayoutMetaInfo(f"kfactory:info:{name}", info, None, True)
            )
        for enclosure in self.layer_enclosures.root.values():
            self.add_meta_info(
                kdb.LayoutMetaInfo(
                    f"kfactory:layer_enclosure:{enclosure.name}",
                    enclosure.model_dump(),
                    None,
                    True,
                )
            )
        for cross_section in self.cross_sections.cross_sections.values():
            self.add_meta_info(
                kdb.LayoutMetaInfo(
                    f"kfactory:cross_section:{cross_section.name}",
                    {
                        "width": cross_section.width,
                        "layer_enclosure": cross_section.enclosure.name,
                    },
                    None,
                    True,
                )
            )

    def write(
        self,
        filename: str | Path,
        options: kdb.SaveLayoutOptions = save_layout_options(),
        set_meta_data: bool = True,
        convert_external_cells: bool = False,
        autoformat_from_file_extension: bool = True,
    ) -> None:
        """Write a GDS file into the existing Layout.

        Args:
            filename: Path of the GDS file.
            options: KLayout options to load from the GDS. Can determine how merge
                conflicts are handled for example. See
                https://www.klayout.de/doc-qt5/code/class_LoadLayoutOptions.html
            set_meta_data: Make sure all the cells have their metadata set
            convert_external_cells: Whether to make KCells not in this KCLayout to
            autoformat_from_file_extension: Set the format of the output file
                automatically from the file extension of `filename`. This is necessary
                for the options. If not set, this will default to `GDSII`.
        """
        if isinstance(filename, Path):
            filename = str(filename.resolve())
        for kc in list(self.kcells.values()):
            kc.insert_vinsts()
        match (set_meta_data, convert_external_cells):
            case (True, True):
                self.set_meta_data()
                for kcell in self.kcells.values():
                    if not kcell.destroyed():
                        kcell.set_meta_data()
                        if kcell.is_library_cell():
                            kcell.convert_to_static(recursive=True)
            case (True, False):
                self.set_meta_data()
                for kcell in self.kcells.values():
                    if not kcell.destroyed():
                        kcell.set_meta_data()
            case (False, True):
                for kcell in self.kcells.values():
                    if kcell.is_library_cell() and not kcell.destroyed():
                        kcell.convert_to_static(recursive=True)

        if autoformat_from_file_extension:
            options.set_format_from_filename(filename)

        return self.layout.write(filename, options)

    def top_kcells(self) -> list[KCell]:
        """Return the top KCells."""
        return [self[tc.cell_index()] for tc in self.top_cells()]

    def top_kcell(self) -> KCell:
        """Return the top KCell if there is a single one."""
        return self[self.top_cell().cell_index()]

    def clear_kcells(self) -> None:
        """Clears all cells in the Layout object."""
        for tc in self.top_kcells():
            tc.prune_cell()
        self.tkcells = {}

    def get_enclosure(
        self, enclosure: str | LayerEnclosure | LayerEnclosureSpec
    ) -> LayerEnclosure:
        """Gets a layer enclosure by name specification or the layerenclosure itself."""
        return self.layer_enclosures.get_enclosure(enclosure, self)

    def get_cross_section(
        self,
        cross_section: str
        | SymmetricalCrossSection
        | CrossSectionSpec
        | DSymmetricalCrossSection,
    ) -> SymmetricalCrossSection:
        """Get a cross section by name or specification."""
        return self.cross_sections.get_cross_section(cross_section)


def layerenum_from_dict(
    layers: LayerInfos,
    name: str = "LAYER",
    layout: kdb.Layout | None = None,
) -> type[LayerEnum]:
    members: dict[str, constant[KCLayout] | tuple[int, int]] = {
        "layout": constant(layout or _get_default_kcl().layout)
    }
    for li in layers.model_dump().values():
        members[li.name] = li.layer, li.datatype
    return LayerEnum(
        name,  # type: ignore[arg-type]
        members,  # type: ignore[arg-type]
    )


class Factories(UserDict[str, Callable[..., T]]):
    tags: dict[str, list[Callable[..., T]]]

    def __init__(self, data: dict[str, Callable[..., T]]) -> None:
        super().__init__(data)
        self.tags = defaultdict(list)

    def __getattr__(self, name: str) -> Any:
        if name != "data":
            return self.data[name]
        else:
            self.__getattribute__(name)

    def for_tags(self, tags: list[str]) -> list[Callable[..., T]]:
        if len(tags) > 0:
            tag_set = set(self.tags[tags[0]])
            for tag in tags[1:]:
                tag_set &= set(self.tags[tag])
            return list(tag_set)
        raise NotImplementedError()


class VShapes:
    """Emulate `[klayout.db.Shapes][klayout.db.Shapes]`."""

    cell: VKCell
    _shapes: list[ShapeLike]
    _bbox: kdb.DBox

    def __init__(
        self, cell: VKCell, _shapes: Sequence[ShapeLike] | None = None
    ) -> None:
        self.cell = cell
        self._shapes = list(_shapes) if _shapes is not None else []
        self._bbox = kdb.DBox()

    def insert(self, shape: ShapeLike) -> None:
        """Emulate `[klayout.db.Shapes][klayout.db.Shapes]'s insert'`."""
        if (
            isinstance(shape, kdb.Shape)
            and shape.cell.layout().dbu != self.cell.kcl.dbu
        ):
            raise ValueError()
        if isinstance(shape, kdb.DBox):
            shape = kdb.DPolygon(shape)
        elif isinstance(shape, kdb.Box):
            shape = self.cell.kcl.to_um(shape)
        self._shapes.append(shape)
        b = shape.bbox()
        if isinstance(b, kdb.Box):
            self._bbox += self.cell.kcl.to_um(b)
        else:
            self._bbox += b

    def bbox(self) -> kdb.DBox:
        return self._bbox.dup()

    def __iter__(self) -> Iterator[ShapeLike]:
        yield from self._shapes

    def each(self) -> Iterator[ShapeLike]:
        yield from self._shapes

    def transform(
        self,
        trans: kdb.Trans | kdb.DTrans | kdb.ICplxTrans | kdb.DCplxTrans,
        /,
    ) -> VShapes:
        new_shapes: list[DShapeLike] = []
        if isinstance(trans, kdb.Trans):
            trans = trans.to_dtype(self.cell.kcl.dbu)
        elif isinstance(trans, kdb.ICplxTrans):
            trans = trans.to_itrans(self.cell.kcl.dbu)

        for shape in self._shapes:
            if isinstance(shape, DShapeLike):
                new_shapes.append(shape.transformed(trans))
            elif isinstance(shape, IShapeLike):
                if isinstance(shape, kdb.Region):
                    new_shapes.extend(
                        poly.to_dtype(self.cell.kcl.dbu) for poly in shape.each()
                    )
                else:
                    new_shapes.append(
                        shape.to_dtype(self.cell.kcl.dbu).transformed(trans)
                    )
            else:
                new_shapes.append(shape.dpolygon.transform(trans))

        return VShapes(cell=self.cell, _shapes=new_shapes)

    def size(self) -> int:
        return len(self._shapes)


class VKCell(ProtoKCell[float], UMGeometricObject):
    """Emulate `[klayout.db.Cell][klayout.db.Cell]`."""

    _base_kcell: TVCell
    _shapes: dict[int, VShapes]
    _name: str | None

    @overload
    def __init__(self, *, base_kcell: TVCell) -> None: ...

    @overload
    def __init__(
        self,
        *,
        name: str | None = None,
        kcl: KCLayout | None = None,
        info: dict[str, Any] | None = None,
        settings: dict[str, Any] | None = None,
    ) -> None: ...

    def __init__(
        self,
        *,
        base_kcell: TVCell | None = None,
        name: str | None = None,
        kcl: KCLayout | None = None,
        info: dict[str, Any] | None = None,
        settings: dict[str, Any] | None = None,
    ) -> None:
        self._shapes = {}
        if base_kcell is not None:
            self._base_kcell = base_kcell
            self._name = base_kcell.function_name
        else:
            _kcl = kcl or _get_default_kcl()
            self._base_kcell = TVCell(
                kcl=_kcl,
                info=Info(**(info or {})),
                settings=KCellSettings(**(settings or {})),
                vinsts=VInstances(),
            )
            self._name = name

    def ibbox(self, layer: int | None = None) -> kdb.Box:
        return self.dbbox(layer).to_itype(self.kcl.dbu)

    def transform(
        self,
        trans: kdb.Trans | kdb.DTrans | kdb.ICplxTrans | kdb.DCplxTrans,
        /,
    ) -> None:
        for key, vshape in self._shapes.items():
            self._shapes[key] = vshape.transform(trans)

    @property
    def ports(self) -> DPorts:
        """Ports associated with the cell."""
        return DPorts(kcl=self.kcl, bases=self._base_kcell.ports)

    @ports.setter
    def ports(self, new_ports: Iterable[ProtoPort[Any]]) -> None:
        if self.locked:
            raise LockedError(self)
        self._base_kcell.ports = [port.base for port in new_ports]

    def dbbox(self, layer: int | LayerEnum | None = None) -> kdb.DBox:
        _layers = set(self._shapes.keys())

        layers = _layers if layer is None else {layer} & _layers

        box = kdb.DBox()
        for _layer in layers:
            box += self.shapes(_layer).bbox()

        for vinst in self.insts:
            box += vinst.dbbox()

        return box

    def __getitem__(self, key: int | str | None) -> DPort:
        """Returns port from instance."""
        return self.ports[key]

    @property
    def insts(self) -> VInstances:
        return self._base_kcell.vinsts

    @property
    def name(self) -> str | None:
        """Name of the KCell."""
        return self._name

    @name.setter
    def name(self, value: str) -> None:
        if self.locked:
            raise LockedError(self)
        self._name = value

    def dup(self) -> VKCell:
        """Copy the full cell.

        Removes lock if the original cell was locked.

        Returns:
            cell: Exact copy of the current cell.
                The name will have `$1` as duplicate names are not allowed
        """
        c = VKCell(kcl=self.kcl, name=self.name + "$1" if self.name else None)
        c.ports = DPorts(kcl=self.kcl, ports=self.ports.copy())

        c.settings = self.settings.model_copy()
        c.settings_units = self.settings_units.model_copy()
        c.info = self._base_kcell.info.model_copy()
        for layer, shapes in self._shapes.items():
            for shape in shapes:
                c.shapes(layer).insert(shape)

        return c

    def show(
        self,
        lyrdb: rdb.ReportDatabase | Path | str | None = None,
        l2n: kdb.LayoutToNetlist | Path | str | None = None,
        keep_position: bool = True,
        save_options: kdb.SaveLayoutOptions = save_layout_options(),
        use_libraries: bool = True,
        library_save_options: kdb.SaveLayoutOptions = save_layout_options(),
    ) -> None:
        """Stream the gds to klive.

        Will create a temporary file of the gds and load it in KLayout via klive
        """
        c = self.kcl.kcell()
        if self.name is not None:
            c.name = self.name
        VInstance(self).insert_into_flat(c, levels=0)
        c.add_ports(self.ports)
        show_f: ShowFunction = config.show_function or show
        show_f(
            c,
            lyrdb=lyrdb,
            l2n=l2n,
            keep_position=keep_position,
            save_options=save_options,
            use_libraries=use_libraries,
            library_save_options=library_save_options,
        )

    def plot(self) -> None:
        """Display cell.

        Usage: Pass the vkcell variable as an argument in the cell at the end
        """
        from .widgets.interactive import display_kcell

        c = self.kcl.kcell()
        if self.name is not None:
            c.name = self.name
        VInstance(self).insert_into_flat(c, levels=0)

        display_kcell(c)
        c.delete()

    def _ipython_display_(self) -> None:
        """Display a cell in a Jupyter Cell.

        Usage: Pass the kcell variable as an argument in the cell at the end
        """
        self.plot()

    def __repr__(self) -> str:
        """Return a string representation of the Cell."""
        port_names = [p.name for p in self.ports]
        return f"{self.name}: ports {port_names}, {len(self.insts)} instances"

    @overload
    def create_port(
        self,
        *,
        name: str | None = None,
        trans: kdb.Trans,
        width: int,
        layer: LayerEnum | int,
        port_type: str = "optical",
    ) -> DPort: ...

    @overload
    def create_port(
        self,
        *,
        name: str | None = None,
        dcplx_trans: kdb.DCplxTrans,
        width: float,
        layer: LayerEnum | int,
        port_type: str = "optical",
    ) -> DPort: ...

    @overload
    def create_port(
        self,
        *,
        name: str | None = None,
        port: Port,
    ) -> DPort: ...

    @overload
    def create_port(
        self,
        *,
        name: str | None = None,
        width: int,
        center: tuple[int, int],
        angle: int,
        layer: LayerEnum | int,
        port_type: str = "optical",
        mirror_x: bool = False,
    ) -> DPort: ...

    def create_port(self, **kwargs: Any) -> DPort:
        """Proxy for [Ports.create_port][kfactory.kcell.Ports.create_port]."""
        if self.locked:
            raise LockedError(self)
        return self.ports.create_port(**kwargs)

    def create_inst(
        self, cell: KCell | VKCell, trans: kdb.DCplxTrans = kdb.DCplxTrans()
    ) -> VInstance:
        if self.locked:
            raise LockedError(self)
        inst = VInstance(cell=cell, trans=kdb.DCplxTrans())
        self.insts.append(inst)
        return inst

    def auto_rename_ports(self, rename_func: Callable[..., None] | None = None) -> None:
        """Rename the ports with the schema angle -> "NSWE" and sort by x and y.

        Args:
            rename_func: Function that takes Iterable[Port] and renames them.
                This can of course contain a filter and only rename some of the ports
        """
        if self.locked:
            raise LockedError(self)
        if rename_func is None:
            self.kcl.rename_function(self.ports)
        else:
            rename_func(self.ports)

    def __lshift__(self, cell: KCell | VKCell) -> VInstance:
        return self.create_inst(cell=cell)

    def create_vinst(self, cell: KCell | VKCell) -> VInstance:
        if self.locked:
            raise LockedError(self)
        vi = VInstance(cell)
        self.vinsts.append(vi)
        return vi

    def shapes(self, layer: int | kdb.LayerInfo) -> VShapes:
        if isinstance(layer, kdb.LayerInfo):
            layer = self.kcl.layout.layer(layer)
        if layer not in self._shapes:
            self._shapes[layer] = VShapes(cell=self)
        return self._shapes[layer]

    def flatten(self) -> None:
        if self.locked:
            raise LockedError(self)
        for inst in self.insts:
            inst.insert_into_flat(self, inst.trans)

    def draw_ports(self) -> None:
        """Draw all the ports on their respective layer."""
        polys: dict[float, kdb.DPolygon] = {}

        for port in self.ports:
            w = port.width

            if w in polys:
                poly = polys[w]
            else:
                if w < 2:
                    poly = kdb.DPolygon(
                        [
                            kdb.DPoint(0, -w / 2),
                            kdb.DPoint(0, w / 2),
                            kdb.DPoint(w / 2, 0),
                        ]
                    )
                else:
                    poly = kdb.DPolygon(
                        [
                            kdb.DPoint(0, -w / 2),
                            kdb.DPoint(0, w / 2),
                            kdb.DPoint(w / 2, 0),
                            kdb.DPoint(w * 19 / 20, 0),
                            kdb.DPoint(w / 20, w * 9 / 20),
                            kdb.DPoint(w / 20, -w * 9 / 20),
                            kdb.DPoint(w * 19 / 20, 0),
                            kdb.DPoint(w / 2, 0),
                        ]
                    )
                polys[w] = poly
            self.shapes(port.layer).insert(poly.transformed(port.dcplx_trans))
            self.shapes(port.layer).insert(
                kdb.Text(port.name if port.name else "", port.trans)
            )

    def write(
        self,
        filename: str | Path,
        save_options: kdb.SaveLayoutOptions = save_layout_options(),
        convert_external_cells: bool = False,
        set_meta_data: bool = True,
        autoformat_from_file_extension: bool = True,
    ) -> None:
        """Write a KCell to a GDS.

        See [KCLayout.write][kfactory.kcell.KCLayout.write] for more info.
        """
        c = self.kcl.kcell()
        if self.name is not None:
            c.name = self.name
        c.settings = self.settings
        c.settings_units = self.settings_units
        c.info = self.info
        VInstance(self).insert_into_flat(c, levels=1)

        c.write(
            filename=filename,
            save_options=save_options,
            convert_external_cells=convert_external_cells,
            set_meta_data=set_meta_data,
            autoformat_from_file_extension=autoformat_from_file_extension,
        )

    def l2n(
        self, port_types: Iterable[str] = ("optical",)
    ) -> tuple[KCell, kdb.LayoutToNetlist]:
        """Generate a LayoutToNetlist object from the port types.

        Args:
            port_types: The port types to consider for the netlist extraction.
        """
        c = self.kcl.kcell()
        if self.name is not None:
            c.name = self.name
        c.settings = self.settings
        c.settings_units = self.settings_units
        c.info = self.info
        VInstance(self).insert_into(c)
        return c, c.l2n()

    def connectivity_check(
        self,
        port_types: list[str] = [],
        layers: list[int] = [],
        db: rdb.ReportDatabase | None = None,
        recursive: bool = True,
        add_cell_ports: bool = False,
        check_layer_connectivity: bool = True,
    ) -> tuple[KCell, rdb.ReportDatabase]:
        c = self.kcl.kcell()
        if self.name is not None:
            c.name = self.name
        c.settings = self.settings
        c.settings_units = self.settings_units
        c.info = self.info
        VInstance(self).insert_into_flat(c, levels=0)
        return c, c.connectivity_check(
            port_types=port_types,
            layers=layers,
            db=db,
            recursive=recursive,
            add_cell_ports=add_cell_ports,
            check_layer_connectivity=check_layer_connectivity,
        )


def _get_default_kcl() -> KCLayout:
    """Utility function to get the default kcl object."""
    return kcl


class BasePortDict(TypedDict):
    name: str | None
    kcl: KCLayout
    cross_section: SymmetricalCrossSection
    trans: kdb.Trans | None
    dcplx_trans: kdb.DCplxTrans | None
    info: Info
    port_type: str


class BasePort(BaseModel, arbitrary_types_allowed=True):
    name: str | None
    kcl: KCLayout
    cross_section: SymmetricalCrossSection
    trans: kdb.Trans | None = None
    dcplx_trans: kdb.DCplxTrans | None = None
    info: Info = Info()
    port_type: str

    def __copy__(self) -> BasePort:
        return BasePort(
            name=self.name,
            kcl=self.kcl,
            cross_section=self.cross_section,
            trans=self.trans.dup() if self.trans else None,
            dcplx_trans=self.dcplx_trans.dup() if self.dcplx_trans else None,
            info=self.info.model_copy(),
            port_type=self.port_type,
        )

    def transformed(
        self,
        trans: kdb.Trans | kdb.DCplxTrans = kdb.Trans.R0,
        post_trans: kdb.Trans | kdb.DCplxTrans = kdb.Trans.R0,
    ) -> BasePort:
        base = self.__copy__()
        if (
            base.trans is not None
            and isinstance(trans, kdb.Trans)
            and isinstance(post_trans, kdb.Trans)
        ):
            base.trans = trans * base.trans * post_trans
            return base
        if isinstance(trans, kdb.Trans):
            trans = kdb.DCplxTrans(trans.to_dtype(self.kcl.dbu))
        if isinstance(post_trans, kdb.Trans):
            post_trans = kdb.DCplxTrans(post_trans.to_dtype(self.kcl.dbu))
        dcplx_trans = self.dcplx_trans or kdb.DCplxTrans(
            t=self.trans.to_dtype(self.kcl.dbu)  # type: ignore[union-attr]
        )

        base.trans = None
        base.dcplx_trans = trans * dcplx_trans * post_trans
        return base

    @model_serializer()
    def ser_model(self) -> BasePortDict:
        if self.trans is not None:
            trans = self.trans.dup()
        else:
            trans = None
        if self.dcplx_trans is not None:
            dcplx_trans = self.dcplx_trans.dup()
        else:
            dcplx_trans = None
        return dict(
            name=self.name,
            kcl=self.kcl,
            cross_section=self.cross_section,
            trans=trans,
            dcplx_trans=dcplx_trans,
            info=self.info.copy(),
            port_type=self.port_type,
        )

    def get_trans(self) -> kdb.Trans:
        return (
            self.trans
            or kdb.ICplxTrans(trans=self.dcplx_trans, dbu=self.kcl.dbu).s_trans()  # type: ignore[arg-type]
        )

    def get_dcplx_trans(self) -> kdb.DCplxTrans:
        return self.dcplx_trans or kdb.DCplxTrans(
            self.trans.to_dtype(self.kcl.dbu)  # type: ignore[union-attr]
        )


class ProtoPort(ABC, Generic[TUnit]):
    yaml_tag: str = "!Port"
    _base: BasePort

    def __init__(
        self,
        *,
        name: str | None = None,
        width: TUnit | None = None,
        layer: int | None = None,
        layer_info: kdb.LayerInfo | None = None,
        port_type: str = "optical",
        trans: kdb.Trans | str | None = None,
        dcplx_trans: kdb.DCplxTrans | str | None = None,
        angle: TUnit | None = None,
        center: tuple[TUnit, TUnit] | None = None,
        mirror_x: bool = False,
        port: Port | None = None,
        kcl: KCLayout | None = None,
        info: dict[str, int | float | str] = {},
        cross_section: SymmetricalCrossSection | None = None,
    ) -> None: ...

    @property
    def base(self) -> BasePort:
        return self._base

    @property
    def kcl(self) -> KCLayout:
        """KCLayout associated to the prot."""
        return self._base.kcl

    @kcl.setter
    def kcl(self, value: KCLayout) -> None:
        self._base.kcl = value

    @property
    def cross_section(self) -> SymmetricalCrossSection:
        """CrossSection associated to the prot."""
        return self._base.cross_section

    @cross_section.setter
    def cross_section(self, value: SymmetricalCrossSection) -> None:
        self._base.cross_section = value

    @property
    def name(self) -> str | None:
        """Name of the port."""
        return self._base.name

    @name.setter
    def name(self, value: str | None) -> None:
        self._base.name = value

    @property
    def port_type(self) -> str:
        """Type of the port.

        Usually "optical" or "electrical".
        """
        return self._base.port_type

    @port_type.setter
    def port_type(self, value: str) -> None:
        self._base.port_type = value

    @property
    def info(self) -> Info:
        """Additional info about the port."""
        return self._base.info

    @info.setter
    def info(self, value: Info) -> None:
        self._base.info = value

    @property
    def layer(self) -> LayerEnum | int:
        """Get the layer index of the port.

        This corresponds to the port's cross section's main layer converted to the
        index.
        """
        return self.kcl.find_layer(
            self.cross_section.main_layer, allow_undefined_layers=True
        )

    @property
    def layer_info(self) -> kdb.LayerInfo:
        """Get the layer info of the port.

        This corresponds to the port's cross section's main layer.
        """
        return self.cross_section.main_layer

    def __eq__(self, other: object) -> bool:
        """Support for `port1 == port2` comparisons."""
        if isinstance(other, Port):
            return self._base == other._base
        return False

    @property
    def center(self) -> tuple[TUnit, TUnit]:
        """Returns port center."""
        return (self.x, self.y)

    @center.setter
    def center(self, value: tuple[TUnit, TUnit]) -> None:
        self.x = value[0]
        self.y = value[1]

    @property
    def trans(self) -> kdb.Trans:
        """Simple Transformation of the Port.

        If this is set with the setter, it will overwrite any transformation or
        dcplx transformation
        """
        return (
            self._base.trans
            or kdb.ICplxTrans(self._base.dcplx_trans, self.kcl.layout.dbu).s_trans()
        )

    @trans.setter
    def trans(self, value: kdb.Trans) -> None:
        self._base.trans = value.dup()

    @property
    def dcplx_trans(self) -> kdb.DCplxTrans:
        """Complex transformation (µm based).

        If the internal transformation is simple, return a complex copy.

        The setter will set a complex transformation and overwrite the internal
        transformation (set simple to `None` and the complex to the provided value.
        """
        return self._base.dcplx_trans or kdb.DCplxTrans(
            self.trans.to_dtype(self.kcl.layout.dbu)
        )

    @dcplx_trans.setter
    def dcplx_trans(self, value: kdb.DCplxTrans) -> None:
        if value.is_complex() or value.disp != self.kcl.to_um(
            self.kcl.to_dbu(value.disp)
        ):
            self._base.dcplx_trans = value.dup()
        else:
            self._base.trans = kdb.ICplxTrans(value.dup(), self.kcl.dbu).s_trans()

    def to_port(self) -> Port:
        """Convert the port to a regular port."""
        return Port(base=self._base)

    @property
    @abstractmethod
    def x(self) -> TUnit: ...

    @x.setter
    @abstractmethod
    def x(self, value: TUnit) -> None: ...

    @property
    @abstractmethod
    def y(self) -> TUnit: ...

    @y.setter
    @abstractmethod
    def y(self, value: TUnit) -> None: ...

    @property
    @abstractmethod
    def angle(self) -> TUnit: ...

    @angle.setter
    @abstractmethod
    def angle(self, value: int) -> None: ...

    @property
    def orientation(self) -> float:
        """Returns orientation in degrees for gdsfactory compatibility."""
        return self.dcplx_trans.angle

    @orientation.setter
    def orientation(self, value: float) -> None:
        if not self.dcplx_trans.is_complex() and value in [0, 90, 180, 270]:
            self.trans.angle = int(value / 90)
        else:
            self._base.dcplx_trans = self.dcplx_trans
            self._base.dcplx_trans.angle = value

    @property
    @abstractmethod
    def width(self) -> TUnit: ...

    @property
    def mirror(self) -> bool:
        """Returns `True`/`False` depending on the mirror flag on the transformation."""
        return self.trans.is_mirror()

    @mirror.setter
    def mirror(self, value: bool) -> None:
        """Setter for mirror flag on trans."""
        if self._base.trans:
            self._base.trans.mirror = value
        else:
            self._base.dcplx_trans.mirror = value  # type: ignore[union-attr]

    @abstractmethod
    def copy(
        self,
        trans: kdb.Trans | kdb.DCplxTrans = kdb.Trans.R0,
        post_trans: kdb.Trans | kdb.DCplxTrans = kdb.Trans.R0,
    ) -> ProtoPort[TUnit]: ...

    @abstractmethod
    def copy_polar(
        self,
        d: TUnit,
        d_orth: TUnit,
        angle: TUnit,
        mirror: bool = False,
    ) -> ProtoPort[TUnit]: ...

    @property
    def dx(self) -> float:
        """X coordinate of the port in um."""
        return self.dcplx_trans.disp.x

    @dx.setter
    def dx(self, value: float) -> None:
        vec = self.dcplx_trans.disp
        vec.x = value
        if self._base.trans:
            self._base.trans.disp = self.kcl.to_dbu(vec)
        elif self._base.dcplx_trans:
            self._base.dcplx_trans.disp = vec

    @property
    def dy(self) -> float:
        """Y coordinate of the port in um."""
        return self.dcplx_trans.disp.y

    @dy.setter
    def dy(self, value: float) -> None:
        vec = self.dcplx_trans.disp
        vec.y = value
        if self._base.trans:
            self._base.trans.disp = self.kcl.to_dbu(vec)
        elif self._base.dcplx_trans:
            self._base.dcplx_trans.disp = vec

    @property
    def dcenter(self) -> tuple[float, float]:
        """Coordinate of the port in um."""
        vec = self.dcplx_trans.disp
        return (vec.x, vec.y)

    @dcenter.setter
    def dcenter(self, pos: tuple[float, float]) -> None:
        if self._base.trans:
            self._base.trans.disp = self.kcl.to_dbu(kdb.DVector(*pos))
        elif self._base.dcplx_trans:
            self._base.dcplx_trans.disp = kdb.DVector(*pos)

    @property
    def dangle(self) -> float:
        """Angle of the port in degrees."""
        return self.dcplx_trans.angle

    @dangle.setter
    def dangle(self, value: float) -> None:
        if value in [0, 90, 180, 270] and self._base.trans:
            self._base.trans.angle = round(value / 90)
            return

        trans = self.dcplx_trans
        trans.angle = value
        self.dcplx_trans = trans

    @property
    def dwidth(self) -> float:
        """Width of the port in um."""
        return self.kcl.to_um(self._base.cross_section.width)

    @property
    def dmirror(self) -> bool:
        """Mirror flag of the port."""
        return self.mirror

    @dmirror.setter
    def dmirror(self, value: bool) -> None:
        self.mirror = value

    @classmethod
    def from_yaml(cls, constructor: BaseConstructor, node: Any) -> Self:
        """Internal function used by the placer to convert yaml to a Port."""
        d = dict(constructor.construct_pairs(node))
        return cls(**d)


class Port(ProtoPort[int]):
    """A port is the photonics equivalent to a pin in electronics.

    In addition to the location and layer
    that defines a pin, a port also contains an orientation and a width.
    This can be fully represented with a transformation, integer and layer_index.


    Attributes:
        name: String to name the port.
        width: The width of the port in dbu.
        trans: Transformation in dbu. If the port can be represented in 90° intervals
            this is the safe way to do so.
        dcplx_trans: Transformation in micrometer. The port will autoconvert between
            trans and dcplx_trans on demand.
        port_type: A string defining the type of the port
        layer: Index of the layer or a LayerEnum that acts like an integer, but can
            contain layer number and datatype
        info: A dictionary with additional info. Not reflected in GDS. Copy will make a
            (shallow) copy of it.
        d: Access port info in micrometer basis such as width and center / angle.
        kcl: Link to the layout this port resides in.
    """

    @overload
    def __init__(
        self,
        *,
        name: str | None = None,
        width: int,
        layer: LayerEnum | int,
        trans: kdb.Trans,
        kcl: KCLayout | None = None,
        port_type: str = "optical",
        info: dict[str, int | float | str] = {},
    ) -> None: ...

    @overload
    def __init__(
        self,
        *,
        name: str | None = None,
        width: int,
        layer: LayerEnum | int,
        dcplx_trans: kdb.DCplxTrans,
        kcl: KCLayout | None = None,
        port_type: str = "optical",
        info: dict[str, int | float | str] = {},
    ) -> None: ...

    @overload
    def __init__(
        self,
        *,
        name: str | None = None,
        width: int,
        layer: LayerEnum | int,
        port_type: str = "optical",
        angle: int,
        center: tuple[int, int],
        mirror_x: bool = False,
        kcl: KCLayout | None = None,
        info: dict[str, int | float | str] = {},
    ) -> None: ...

    @overload
    def __init__(
        self,
        *,
        name: str | None = None,
        width: int,
        layer_info: kdb.LayerInfo,
        trans: kdb.Trans,
        kcl: KCLayout | None = None,
        port_type: str = "optical",
        info: dict[str, int | float | str] = {},
    ) -> None: ...

    @overload
    def __init__(
        self,
        *,
        name: str | None = None,
        width: int,
        layer_info: kdb.LayerInfo,
        dcplx_trans: kdb.DCplxTrans,
        kcl: KCLayout | None = None,
        port_type: str = "optical",
        info: dict[str, int | float | str] = {},
    ) -> None: ...

    @overload
    def __init__(
        self,
        *,
        name: str | None = None,
        width: int,
        layer_info: kdb.LayerInfo,
        port_type: str = "optical",
        angle: int,
        center: tuple[int, int],
        mirror_x: bool = False,
        kcl: KCLayout | None = None,
        info: dict[str, int | float | str] = {},
    ) -> None: ...

    @overload
    def __init__(
        self,
        *,
        name: str | None = None,
        cross_section: SymmetricalCrossSection,
        port_type: str = "optical",
        angle: int,
        center: tuple[int, int],
        mirror_x: bool = False,
        kcl: KCLayout | None = None,
        info: dict[str, int | float | str] = {},
    ) -> None: ...

    @overload
    def __init__(
        self,
        *,
        name: str | None = None,
        cross_section: SymmetricalCrossSection,
        trans: kdb.Trans,
        kcl: KCLayout | None = None,
        info: dict[str, int | float | str] = {},
        port_type: str = "optical",
    ) -> None: ...

    @overload
    def __init__(
        self,
        *,
        name: str | None = None,
        cross_section: SymmetricalCrossSection,
        dcplx_trans: kdb.DCplxTrans,
        kcl: KCLayout | None = None,
        info: dict[str, int | float | str] = {},
        port_type: str = "optical",
    ) -> None: ...

    @overload
    def __init__(
        self,
        *,
        base: BasePort,
    ) -> None: ...

    def __init__(
        self,
        *,
        name: str | None = None,
        width: int | None = None,
        layer: int | None = None,
        layer_info: kdb.LayerInfo | None = None,
        port_type: str = "optical",
        trans: kdb.Trans | str | None = None,
        dcplx_trans: kdb.DCplxTrans | str | None = None,
        angle: int | None = None,
        center: tuple[int, int] | None = None,
        mirror_x: bool = False,
        port: Port | None = None,
        kcl: KCLayout | None = None,
        info: dict[str, int | float | str] = {},
        cross_section: SymmetricalCrossSection | None = None,
        base: BasePort | None = None,
    ) -> None:
        """Create a port from dbu or um based units."""
        if base is not None:
            self._base = base
            return
        if port is not None:
            self._base = BasePort(**port.base.model_dump())
            return
        _info = Info(**info)
        _kcl = kcl or _get_default_kcl()
        if cross_section is None:
            if layer_info is None:
                if layer is None:
                    raise ValueError("layer or layer_info for a port must be defined")
                layer_info = _kcl.layout.get_info(layer)
            if width is None:
                raise ValueError(
                    "any width and layer, or a cross_section must be given if the"
                    " 'port is None'"
                )
            else:
                cross_section = _kcl.get_cross_section(
                    CrossSectionSpec(main_layer=layer_info, width=width)
                )
        _cross_section = cross_section
        if trans is not None:
            if isinstance(trans, str):
                _trans = kdb.Trans.from_s(trans)
            else:
                _trans = trans.dup()
            self._base = BasePort(
                name=name,
                kcl=_kcl,
                cross_section=_cross_section,
                trans=_trans,
                info=_info,
                port_type=port_type,
            )
        elif dcplx_trans is not None:
            if isinstance(dcplx_trans, str):
                _dcplx_trans = kdb.DCplxTrans.from_s(dcplx_trans)
            else:
                _dcplx_trans = dcplx_trans.dup()
            self._base = BasePort(
                name=name,
                kcl=_kcl,
                cross_section=_cross_section,
                dcplx_trans=_dcplx_trans,
                info=_info,
                port_type=port_type,
            )
        elif angle is not None:
            assert center is not None
            _trans = kdb.Trans(angle, mirror_x, *center)
            self._base = BasePort(
                name=name,
                kcl=_kcl,
                cross_section=_cross_section,
                trans=_trans,
                info=_info,
                port_type=port_type,
            )
        else:
            raise ValueError("Missing port parameters given")

    @property
    def width(self) -> int:
        """Width of the port. This corresponds to the width of the cross section."""
        return self.cross_section.width

    def copy(
        self,
        trans: kdb.Trans | kdb.DCplxTrans = kdb.Trans.R0,
        post_trans: kdb.Trans | kdb.DCplxTrans = kdb.Trans.R0,
    ) -> Port:
        """Get a copy of a port.

        Transformation order which results in `copy.trans`:
            - Trans: `trans * port.trans * post_trans`
            - DCplxTrans: `trans * port.dcplx_trans * post_trans`

        Args:
            trans: an optional transformation applied to the port to be copied.
            post_trans: transformation to apply to the port after copying.

        Returns:
            port: a copy of the port
        """
        return Port(base=self._base.transformed(trans=trans, post_trans=post_trans))

    def copy_polar(
        self, d: int = 0, d_orth: int = 0, angle: int = 2, mirror: bool = False
    ) -> Port:
        """Get a polar copy of the port.

        This will return a port which is transformed relatively to the original port's
        transformation (orientation, angle and position).

        Args:
            d: The distance to the old port
            d_orth: Orthogonal distance (positive is positive y for a port which is
                facing angle=0°)
            angle: Relative angle to the original port (0=0°,1=90°,2=180°,3=270°).
            mirror: Whether to mirror the port relative to the original port.
        """
        return self.copy(post_trans=kdb.Trans(angle, mirror, d, d_orth))

    @property
    def x(self) -> int:
        """X coordinate of the port in dbu."""
        return self.trans.disp.x

    @x.setter
    def x(self, value: int) -> None:
        if self._base.trans:
            vec = self._base.trans.disp
            vec.x = value
            self._base.trans.disp = vec
        elif self._base.dcplx_trans:
            vec = self.trans.disp
            vec.x = value
            self._base.dcplx_trans.disp = self.kcl.to_um(vec)

    @property
    def y(self) -> int:
        """Y coordinate of the port in dbu."""
        return self.trans.disp.y

    @y.setter
    def y(self, value: int) -> None:
        if self._base.trans:
            vec = self._base.trans.disp
            vec.y = value
            self._base.trans.disp = vec
        elif self._base.dcplx_trans:
            vec = self.trans.disp
            vec.y = value
            self._base.dcplx_trans.disp = self.kcl.to_um(vec)

    @property
    def angle(self) -> int:
        """Angle of the transformation.

        In the range of `[0,1,2,3]` which are increments in 90°. Not to be confused
        with `rot` of the transformation which keeps additional info about the
        mirror flag.
        """
        return self.trans.angle

    @angle.setter
    def angle(self, value: int) -> None:
        self._base.trans = self.trans.dup()
        self._base.dcplx_trans = None
        self._base.trans.angle = value

    @property
    def orientation(self) -> float:
        """Returns orientation in degrees for gdsfactory compatibility."""
        return self.dcplx_trans.angle

    @orientation.setter
    def orientation(self, value: float) -> None:
        if not self.dcplx_trans.is_complex() and value in [0, 90, 180, 270]:
            self.trans.angle = int(value / 90)
        else:
            self._base.dcplx_trans = self.dcplx_trans
            self._base.dcplx_trans.angle = value

    @property
    def mirror(self) -> bool:
        """Returns `True`/`False` depending on the mirror flag on the transformation."""
        return self.trans.is_mirror()

    @mirror.setter
    def mirror(self, value: bool) -> None:
        """Setter for mirror flag on trans."""
        if self._base.trans:
            self._base.trans.mirror = value
        else:
            self._base.dcplx_trans.mirror = value  # type: ignore[union-attr]

    def __repr__(self) -> str:
        """String representation of port."""
        return (
            f"Port({'name: ' + self.name if self.name else ''}"
            f", width: {self.width}, trans: {self.dcplx_trans.to_s()}, layer: "
            f"{self.layer_info}, port_type: {self.port_type})"
        )

    def print(self, type: Literal["dbu", "um", None] = None) -> None:
        """Print the port pretty."""
        config.console.print(pprint_ports([self], unit=type))


class DPort(ProtoPort[float]):
    def __init__(
        self,
        *,
        name: str | None = None,
        width: float | None = None,
        layer: int | None = None,
        layer_info: kdb.LayerInfo | None = None,
        port_type: str = "optical",
        trans: kdb.Trans | str | None = None,
        dcplx_trans: kdb.DCplxTrans | str | None = None,
        angle: float | None = None,
        center: tuple[float, float] | None = None,
        mirror_x: bool = False,
        port: Port | DPort | None = None,
        kcl: KCLayout | None = None,
        info: dict[str, int | float | str] = {},
        cross_section: SymmetricalCrossSection | None = None,
        base: BasePort | None = None,
    ) -> None:
        """Create a port from dbu or um based units."""
        if base is not None:
            self._base = base
            return
        if port is not None:
            self._base = BasePort(**port.base.model_dump())
            return
        _info = Info(**info)
        _kcl = kcl or _get_default_kcl()
        if cross_section is None:
            if layer_info is None:
                if layer is None:
                    raise ValueError("layer or layer_info for a port must be defined")
                layer_info = _kcl.layout.get_info(layer)
            if width is None:
                raise ValueError(
                    "If a cross_section is not given a width must be defined."
                )
            cross_section = _kcl.get_cross_section(
                CrossSectionSpec(main_layer=layer_info, width=width)
            )
        _cross_section = cross_section
        if trans is not None:
            if isinstance(trans, str):
                _trans = kdb.Trans.from_s(trans)
            else:
                _trans = trans.dup()
            self._base = BasePort(
                name=name,
                kcl=_kcl,
                cross_section=_cross_section,
                trans=_trans,
                info=_info,
                port_type=port_type,
            )
        elif dcplx_trans is not None:
            if isinstance(dcplx_trans, str):
                _dcplx_trans = kdb.DCplxTrans.from_s(dcplx_trans)
            else:
                _dcplx_trans = dcplx_trans.dup()
            self._base = BasePort(
                name=name,
                kcl=_kcl,
                cross_section=_cross_section,
                dcplx_trans=_dcplx_trans,
                info=_info,
                port_type=port_type,
            )
        elif angle is not None:
            assert center is not None
            _dcplx_trans = kdb.DCplxTrans.R0
            self._base = BasePort(
                name=name,
                kcl=_kcl,
                cross_section=_cross_section,
                dcplx_trans=_dcplx_trans,
                info=_info,
                port_type=port_type,
            )
            self.center = center
            self.angle = angle
        else:
            raise ValueError("Missing port parameters given")

    def __repr__(self) -> str:
        """String representation of port."""
        return (
            f"DPort({'name: ' + self.name if self.name else ''}"
            f", width: {self.width}, trans: {self.dcplx_trans.to_s()}, layer: "
            f"{self.layer_info}, port_type: {self.port_type})"
        )

    def copy(
        self,
        trans: kdb.Trans | kdb.DCplxTrans = kdb.Trans.R0,
        post_trans: kdb.Trans | kdb.DCplxTrans = kdb.Trans.R0,
    ) -> DPort:
        """Get a copy of a port.

        Transformation order which results in `copy.trans`:
            - Trans: `trans * port.trans * post_trans`
            - DCplxTrans: `trans * port.dcplx_trans * post_trans`

        Args:
            trans: an optional transformation applied to the port to be copied.
            post_trans: transformation to apply to the port after copying.

        Returns:
            port: a copy of the port
        """
        return DPort(base=self._base.transformed(trans=trans, post_trans=post_trans))

    def copy_polar(
        self, d: float = 0, d_orth: float = 0, angle: float = 2, mirror: bool = False
    ) -> DPort:
        """Get a polar copy of the port.

        This will return a port which is transformed relatively to the original port's
        transformation (orientation, angle and position).

        Args:
            d: The distance to the old port
            d_orth: Orthogonal distance (positive is positive y for a port which is
                facing angle=0°)
            angle: Relative angle to the original port (0=0°,1=90°,2=180°,3=270°).
            mirror: Whether to mirror the port relative to the original port.
        """
        return self.copy(
            post_trans=kdb.DCplxTrans(rot=angle, mirrx=mirror, x=d, y=d_orth)
        )

    @property
    def x(self) -> float:
        """X coordinate of the port in um."""
        return self.dcplx_trans.disp.x

    @x.setter
    def x(self, value: float) -> None:
        vec = self.dcplx_trans.disp
        vec.x = value
        if self._base.trans:
            self._base.trans.disp = self.kcl.to_dbu(vec)
        elif self._base.dcplx_trans:
            self._base.dcplx_trans.disp = vec

    @property
    def y(self) -> float:
        """Y coordinate of the port in um."""
        return self.dcplx_trans.disp.y

    @y.setter
    def y(self, value: float) -> None:
        vec = self.dcplx_trans.disp
        vec.y = value
        if self._base.trans:
            self._base.trans.disp = self.kcl.to_dbu(vec)
        elif self._base.dcplx_trans:
            self._base.dcplx_trans.disp = vec

    @property
    def center(self) -> tuple[float, float]:
        """Coordinate of the port in um."""
        vec = self.dcplx_trans.disp
        return (vec.x, vec.y)

    @center.setter
    def center(self, value: tuple[float, float]) -> None:
        if self._base.trans:
            self._base.trans.disp = self.kcl.to_dbu(kdb.DVector(*value))
        elif self._base.dcplx_trans:
            self._base.dcplx_trans.disp = kdb.DVector(*value)

    @property
    def angle(self) -> float:
        """Angle of the port in degrees."""
        return self.dcplx_trans.angle

    @angle.setter
    def angle(self, value: float) -> None:
        if value in [0, 90, 180, 270] and self._base.trans:
            self._base.trans.angle = round(value / 90)
            return

        trans = self.dcplx_trans
        trans.angle = value
        self.dcplx_trans = trans

    @property
    def width(self) -> float:
        """Width of the port in um."""
        return self.kcl.to_um(self._base.cross_section.width)

    @property
    def mirror(self) -> bool:
        """Mirror flag of the port."""
        return self.mirror

    @mirror.setter
    def mirror(self, value: bool) -> None:
        self.mirror = value


class ProtoInstance(GeometricObject[TUnit], Generic[TUnit]):
    _kcl: KCLayout

    @property
    def kcl(self) -> KCLayout:
        return self._kcl

    @kcl.setter
    def kcl(self, value: KCLayout) -> None:
        self._kcl = value

    @property
    @abstractmethod
    def name(self) -> str | None: ...

    @name.setter
    @abstractmethod
    def name(self, value: str | None) -> None: ...

    @property
    @abstractmethod
    def cell_name(self) -> str | None: ...

    @abstractmethod
    def __getitem__(self, key: int | str | None) -> ProtoPort[TUnit]: ...

    @property
    @abstractmethod
    def ports(self) -> ProtoInstancePorts[TUnit]: ...


class ProtoTInstance(ProtoInstance[TUnit], Generic[TUnit]):
    _instance: kdb.Instance

    @property
    def instance(self) -> kdb.Instance:
        return self._instance

    def ibbox(self, layer: int | None = None) -> kdb.Box:
        if layer is None:
            return self._instance.bbox()
        return self._instance.bbox(layer)

    def dbbox(self, layer: int | None = None) -> kdb.DBox:
        if layer is None:
            return self._instance.dbbox()
        return self._instance.dbbox(layer)

    @property
    def cell_name(self) -> str:
        return self._instance.cell.name

    @abstractmethod
    def __getitem__(
        self, key: int | str | None | tuple[int | str | None, int, int]
    ) -> ProtoPort[TUnit]: ...

    def __getattr__(self, name: str) -> Any:
        """If we don't have an attribute, get it from the instance."""
        try:
            return super().__getattr__(name)  # type: ignore
        except Exception:
            return getattr(self._instance, name)

    @property
    def name(self) -> str:
        """Name of instance in GDS."""
        prop = self.instance.property(PROPID.NAME)
        return (
            str(prop)
            if prop is not None
            else f"{self.cell.name}_{self.trans.disp.x}_{self.trans.disp.y}"
        )

    @name.setter
    def name(self, value: str) -> None:
        self.instance.set_property(PROPID.NAME, value)

    @property
    @abstractmethod
    def parent_cell(self) -> ProtoTKCell[TUnit]: ...

    @property
    def purpose(self) -> str | None:
        """Purpose value of instance in GDS."""
        return self._instance.property(PROPID.PURPOSE)  # type: ignore[no-any-return]

    @purpose.setter
    def purpose(self, value: str | None) -> None:
        self._instance.set_property(PROPID.PURPOSE, value)

    @property
    def cell_index(self) -> int:
        """Get the index of the cell this instance refers to."""
        return self._instance.cell_index

    @cell_index.setter
    def cell_index(self, value: int) -> None:
        self._instance.cell_index = value

    @property
    @abstractmethod
    def cell(self) -> ProtoTKCell[TUnit]:
        """Parent KCell  of the Instance."""
        ...

    @cell.setter
    @abstractmethod
    def cell(self, value: ProtoTKCell[TUnit]) -> None: ...

    @property
    @abstractmethod
    def ports(self) -> ProtoTInstancePorts[TUnit]:
        """Ports of the instance."""
        ...

    @property
    def a(self) -> kdb.Vector:
        """Returns the displacement vector for the 'a' axis."""
        return self._instance.a

    @a.setter
    def a(self, vec: kdb.Vector | kdb.DVector) -> None:
        self._instance.a = vec  # type: ignore[assignment]

    @property
    def b(self) -> kdb.Vector:
        """Returns the displacement vector for the 'b' axis."""
        return self._instance.b

    @b.setter
    def b(self, vec: kdb.Vector | kdb.DVector) -> None:
        self._instance.b = vec  # type: ignore[assignment]

    @property
    def cell_inst(self) -> kdb.CellInstArray:
        """Gets the basic CellInstArray object associated with this instance."""
        return self._instance.cell_inst

    @cell_inst.setter
    def cell_inst(self, cell_inst: kdb.CellInstArray | kdb.DCellInstArray) -> None:
        self._instance.cell_inst = cell_inst  # type: ignore[assignment]

    @property
    def cplx_trans(self) -> kdb.ICplxTrans:
        """Gets the complex transformation of the instance.

        Or the first instance in the array.
        """
        return self._instance.cplx_trans

    @cplx_trans.setter
    def cplx_trans(self, trans: kdb.ICplxTrans | kdb.DCplxTrans) -> None:
        self._instance.cplx_trans = trans  # type: ignore[assignment]

    @property
    def dcplx_trans(self) -> kdb.DCplxTrans:
        """Gets the complex transformation of the instance.

        Or the first instance in the array.
        """
        return self._instance.dcplx_trans

    @dcplx_trans.setter
    def dcplx_trans(self, trans: kdb.DCplxTrans) -> None:
        self._instance.dcplx_trans = trans

    @property
    def dtrans(self) -> kdb.DTrans:
        """Gets the complex transformation of the instance.

        Or the first instance in the array.
        """
        return self._instance.dtrans

    @dtrans.setter
    def dtrans(self, trans: kdb.DTrans) -> None:
        self._instance.dtrans = trans

    @property
    def trans(self) -> kdb.Trans:
        """Gets the complex transformation of the instance.

        Or the first instance in the array.
        """
        return self._instance.trans

    @trans.setter
    def trans(self, trans: kdb.Trans | kdb.DTrans) -> None:
        self._instance.trans = trans  # type: ignore[assignment]

    @property
    def na(self) -> int:
        """Returns the displacement vector for the 'a' axis."""
        return self._instance.na

    @na.setter
    def na(self, value: int) -> None:
        self._instance.na = value

    @property
    def nb(self) -> int:
        """Returns the number of instances in the 'b' axis."""
        return self._instance.nb

    @nb.setter
    def nb(self, value: int) -> None:
        self._instance.nb = value

    @property
    def prop_id(self) -> int:
        """Gets the properties ID associated with the instance."""
        return self._instance.prop_id

    @prop_id.setter
    def prop_id(self, value: int) -> None:
        self._instance.prop_id = value

    @property
    def hash(self) -> bytes:
        """Hash the instance."""
        h = sha3_512()
        h.update(self.cell.hash())
        if not self.is_complex():
            h.update(self.trans.hash().to_bytes(8, "big"))
        else:
            h.update(self.dcplx_trans.hash().to_bytes(8, "big"))
        return h.digest()

    @overload
    def connect(
        self,
        port: str | ProtoPort[Any] | None,
        other: ProtoPort[Any],
        *,
        mirror: bool = False,
        allow_width_mismatch: bool | None = None,
        allow_layer_mismatch: bool | None = None,
        allow_type_mismatch: bool | None = None,
        use_mirror: bool | None = None,
        use_angle: bool | None = None,
    ) -> None: ...

    @overload
    def connect(
        self,
        port: str | ProtoPort[Any] | None,
        other: ProtoTInstance[Any],
        other_port_name: str | None,
        *,
        mirror: bool = False,
        allow_width_mismatch: bool | None = None,
        allow_layer_mismatch: bool | None = None,
        allow_type_mismatch: bool | None = None,
        use_mirror: bool | None = None,
        use_angle: bool | None = None,
    ) -> None: ...

    def connect(
        self,
        port: str | ProtoPort[Any] | None,
        other: ProtoTInstance[Any] | ProtoPort[Any],
        other_port_name: str | None = None,
        *,
        mirror: bool = False,
        allow_width_mismatch: bool | None = None,
        allow_layer_mismatch: bool | None = None,
        allow_type_mismatch: bool | None = None,
        use_mirror: bool | None = None,
        use_angle: bool | None = None,
    ) -> None:
        """Align port with name `portname` to a port.

        Function to allow to transform this instance so that a port of this instance is
        connected (same center with 180° turn) to another instance.

        Args:
            port: The name of the port of this instance to be connected, or directly an
                instance port. Can be `None` because port names can be `None`.
            other: The other instance or a port. Skip `other_port_name` if it's a port.
            other_port_name: The name of the other port. Ignored if
                `other` is a port.
            mirror: Instead of applying klayout.db.Trans.R180 as a connection
                transformation, use klayout.db.Trans.M90, which effectively means this
                instance will be mirrored and connected.
            allow_width_mismatch: Skip width check between the ports if set.
            allow_layer_mismatch: Skip layer check between the ports if set.
            allow_type_mismatch: Skip port_type check between the ports if set.
            use_mirror: If False mirror flag does not get applied from the connection.
            use_angle: If False the angle does not get applied from the connection.
        """
        if allow_width_mismatch is None:
            allow_width_mismatch = config.allow_width_mismatch
        if allow_layer_mismatch is None:
            allow_layer_mismatch = config.allow_layer_mismatch
        if allow_type_mismatch is None:
            allow_type_mismatch = config.allow_type_mismatch
        if use_mirror is None:
            use_mirror = config.connect_use_mirror
        if use_angle is None:
            use_angle = config.connect_use_angle
        if isinstance(other, Instance):
            if other_port_name is None:
                raise ValueError(
                    "portname cannot be None if an Instance Object is given. For"
                    "complex connections (non-90 degree and floating point ports) use"
                    "route_cplx instead"
                )
            op: Port = Port(base=other.ports[other_port_name].base)
        elif isinstance(other, ProtoPort):
            op = Port(base=other.base)
        else:
            raise ValueError("other_instance must be of type Instance or Port")
        if isinstance(port, ProtoPort):
            p = Port(base=port.base.transformed(self.dcplx_trans.inverted()))
        else:
            p = Port(base=self.cell.ports[port].base)
        if p.width != op.width and not allow_width_mismatch:
            raise PortWidthMismatch(self, other, p, op)
        if p.layer != op.layer and not allow_layer_mismatch:
            raise PortLayerMismatch(self.cell.kcl, self, other, p, op)
        if p.port_type != op.port_type and not allow_type_mismatch:
            raise PortTypeMismatch(self, other, p, op)
        if p.base.dcplx_trans or op.base.dcplx_trans:
            dconn_trans = kdb.DCplxTrans.M90 if mirror else kdb.DCplxTrans.R180
            match (use_mirror, use_angle):
                case True, True:
                    _dcplx_trans = (
                        op.dcplx_trans * dconn_trans * p.dcplx_trans.inverted()
                    )
                    self._instance.dcplx_trans = _dcplx_trans
                case False, True:
                    dconn_trans = (
                        kdb.DCplxTrans.M90
                        if mirror ^ self.dcplx_trans.mirror
                        else kdb.DCplxTrans.R180
                    )
                    opt = op.dcplx_trans
                    opt.mirror = False
                    _dcplx_trans = opt * dconn_trans * p.dcplx_trans.inverted()
                    self._instance.dcplx_trans = _dcplx_trans
                case False, False:
                    self._instance.dcplx_trans = kdb.DCplxTrans(
                        op.dcplx_trans.disp - p.dcplx_trans.disp
                    )
                case True, False:
                    self._instance.dcplx_trans = kdb.DCplxTrans(
                        op.dcplx_trans.disp - p.dcplx_trans.disp
                    )
                    self.dmirror_y(op.dcplx_trans.disp.y)

        else:
            conn_trans = kdb.Trans.M90 if mirror else kdb.Trans.R180
            match (use_mirror, use_angle):
                case True, True:
                    _trans = op.trans * conn_trans * p.trans.inverted()
                    self._instance.trans = _trans
                case False, True:
                    conn_trans = (
                        kdb.Trans.M90 if mirror ^ self.trans.mirror else kdb.Trans.R180
                    )
                    op = op.copy()
                    op.trans.mirror = False
                    _trans = op.trans * conn_trans * p.trans.inverted()
                    self._instance.trans = _trans
                case False, False:
                    self._instance.trans = kdb.Trans(op.trans.disp - p.trans.disp)
                case True, False:
                    self._instance.trans = kdb.Trans(op.trans.disp - p.trans.disp)
                    self.dmirror_y(op.dcplx_trans.disp.y)

    def __repr__(self) -> str:
        """Return a string representation of the instance."""
        port_names = [p.name for p in self.ports]
        return (
            f"{self.parent_cell.name}: ports {port_names}, {self.kcl[self.cell_index]}"
        )

    def transform(
        self,
        trans: kdb.Trans | kdb.DTrans | kdb.ICplxTrans | kdb.DCplxTrans,
        /,
    ) -> None:
        self._instance.transform(trans)

    def flatten(self, levels: int | None = None) -> None:
        """Flatten all or just certain instances.

        Args:
            levels: If level < #hierarchy-levels -> pull the sub instances to self,
                else pull the polygons. None will always flatten all levels.
        """
        if levels:
            self._instance.flatten(levels)
        else:
            self._instance.flatten()


class Instance(ProtoTInstance[int], DBUGeometricObject):
    """An Instance of a KCell.

    An Instance is a reference to a KCell with a transformation.

    Attributes:
        _instance: The internal `kdb.Instance` reference
        ports: Transformed ports of the KCell
        kcl: Pointer to the layout object holding the instance
        d: Helper that allows retrieval of instance information in um
    """

    yaml_tag: ClassVar[str] = "!Instance"
    _ports: InstancePorts

    def __init__(self, kcl: KCLayout, instance: kdb.Instance) -> None:
        """Create an instance from a KLayout Instance."""
        self.kcl = kcl
        self._instance = instance
        self._ports = InstancePorts(self)

    @property
    def ports(self) -> InstancePorts:
        """Gets the transformed ports of the KCell."""
        return self._ports

    @ports.setter
    def ports(self, value: InstancePorts) -> None:
        """Sets the transformed ports of the KCell."""
        self._ports = value

    def __getitem__(
        self, key: int | str | None | tuple[int | str | None, int, int]
    ) -> Port:
        """Returns port from instance.

        The key can either be an integer, in which case the nth port is
        returned, or a string in which case the first port with a matching
        name is returned.

        If the instance is an array, the key can also be a tuple in the
        form of `c.ports[key_name, i_a, i_b]`, where `i_a` is the index in
        the `instance.a` direction and `i_b` the `instance.b` direction.

        E.g. `c.ports["a", 3, 5]`, accesses the ports of the instance which is
        3 times in `a` direction (4th index in the array), and 5 times in `b` direction
        (5th index in the array).
        """
        return Port(base=self.ports[key].base)

    @property
    def parent_cell(self) -> KCell:
        """Gets the cell this instance is contained in."""
        return self.kcl[self._instance.parent_cell.cell_index()]

    @parent_cell.setter
    def parent_cell(self, cell: KCell | DKCell | kdb.Cell) -> None:
        if isinstance(cell, KCell | DKCell):
            self.parent_cell.insts.remove(self)
            self._instance.parent_cell = cell.kdb_cell
        else:
            self._instance.parent_cell = cell

    @property
    def cell(self) -> KCell:
        """Parent KCell of the Instance."""
        return self.kcl.kcells[self.cell_index]

    @cell.setter
    def cell(self, value: ProtoTKCell[int]) -> None:
        self.cell_index = value.cell_index()

    @classmethod
    def to_yaml(cls, representer: BaseRepresenter, node: Self) -> MappingNode:
        """Convert the instance to a yaml representation."""
        d = {
            "cellname": node.cell.name,
            "trans": node._base.trans,
            "dcplx_trans": node._base.dcplx_trans,
        }
        return representer.represent_mapping(cls.yaml_tag, d)


class DInstance(ProtoTInstance[float], UMGeometricObject):
    """An Instance of a KCell.

    An Instance is a reference to a KCell with a transformation.

    Attributes:
        _instance: The internal `kdb.Instance` reference
        ports: Transformed ports of the KCell
        kcl: Pointer to the layout object holding the instance
        d: Helper that allows retrieval of instance information in um
    """

    yaml_tag: ClassVar[str] = "!Instance"
    _ports: DInstancePorts

    def __init__(self, kcl: KCLayout, instance: kdb.Instance) -> None:
        """Create an instance from a KLayout Instance."""
        self.kcl = kcl
        self._instance = instance
        self._ports = DInstancePorts(self)

    @property
    def ports(self) -> DInstancePorts:
        """Gets the transformed ports of the KCell."""
        return self._ports

    @ports.setter
    def ports(self, value: DInstancePorts) -> None:
        """Sets the transformed ports of the KCell."""
        self._ports = value

    @property
    def cell(self) -> DKCell:
        """Parent KCell  of the Instance."""
        return self.kcl.dkcells[self.cell_index]

    @cell.setter
    def cell(self, value: ProtoTKCell[TUnit]) -> None:
        self.cell_index = value.cell_index()

    @property
    def parent_cell(self) -> DKCell:
        """Gets the cell this instance is contained in."""
        return self.kcl.dkcells[self._instance.parent_cell.cell_index()]

    @parent_cell.setter
    def parent_cell(self, cell: KCell | DKCell | kdb.Cell) -> None:
        if isinstance(cell, KCell | DKCell):
            self.parent_cell.insts.remove(
                Instance(kcl=self.kcl, instance=self._instance)
            )
            self._instance.parent_cell = cell.kdb_cell
        else:
            self.parent_cell.insts.remove(
                Instance(kcl=self.kcl, instance=self._instance)
            )
            self._instance.parent_cell = cell

    def __getitem__(
        self, key: int | str | None | tuple[int | str | None, int, int]
    ) -> DPort:
        """Returns port from instance.

        The key can either be an integer, in which case the nth port is
        returned, or a string in which case the first port with a matching
        name is returned.

        If the instance is an array, the key can also be a tuple in the
        form of `c.ports[key_name, i_a, i_b]`, where `i_a` is the index in
        the `instance.a` direction and `i_b` the `instance.b` direction.

        E.g. `c.ports["a", 3, 5]`, accesses the ports of the instance which is
        3 times in `a` direction (4th index in the array), and 5 times in `b` direction
        (5th index in the array).
        """
        return DPort(base=self.ports[key].base)


class VInstance(ProtoInstance[float], UMGeometricObject):
    _name: str | None
    cell: VKCell | KCell
    trans: kdb.DCplxTrans
    _ports: VInstancePorts

    def __init__(
        self,
        cell: VKCell | KCell,
        trans: kdb.DCplxTrans = kdb.DCplxTrans(),
        name: str | None = None,
    ) -> None:
        self.kcl = cell.kcl
        self._name = name
        self.cell = cell
        self.trans = trans
        self._ports = VInstancePorts(self)

    @property
    def name(self) -> str | None:
        return self._name

    @name.setter
    def name(self, value: str | None) -> None:
        self._name = value

    @property
    def cell_name(self) -> str | None:
        return self.cell.name

    def ibbox(self, layer: int | LayerEnum | None = None) -> kdb.Box:
        return self.dbbox(layer).to_itype(self.kcl.dbu)

    def dbbox(self, layer: int | LayerEnum | None = None) -> kdb.DBox:
        return self.cell.dbbox(layer).transformed(self.trans)

    def __getitem__(self, key: int | str | None) -> DPort:
        """Returns port from instance.

        The key can either be an integer, in which case the nth port is
        returned, or a string in which case the first port with a matching
        name is returned.

        If the instance is an array, the key can also be a tuple in the
        form of `c.ports[key_name, i_a, i_b]`, where `i_a` is the index in
        the `instance.a` direction and `i_b` the `instance.b` direction.

        E.g. `c.ports["a", 3, 5]`, accesses the ports of the instance which is
        3 times in `a` direction (4th index in the array), and 5 times in `b` direction
        (5th index in the array).
        """
        return self.ports[key]

    @property
    def ports(self) -> VInstancePorts:
        return self._ports

    def __repr__(self) -> str:
        """Return a string representation of the instance."""
        port_names = [p.name for p in self.ports]
        return f"{self.cell.name}: ports {port_names}, transformation {self.trans}"

    def insert_into(
        self,
        cell: ProtoTKCell[Any],
        trans: kdb.DCplxTrans = kdb.DCplxTrans(),
    ) -> Instance:
        if isinstance(self.cell, VKCell):
            _trans = trans * self.trans
            base_trans = kdb.DCplxTrans(
                kdb.DCplxTrans(
                    kdb.ICplxTrans(_trans, cell.kcl.dbu)
                    .s_trans()
                    .to_dtype(cell.kcl.dbu)
                )
            )
            _trans = base_trans.inverted() * _trans
            _cell_name = self.cell.name
            if _cell_name is None:
                raise ValueError(
                    "Cannot insert a non-flattened VInstance into a VKCell when the"
                    f" name is 'None'. VKCell at {self.trans}"
                )
            if _trans != kdb.DCplxTrans():
                _trans_str = (
                    f"_M{_trans.mirror}_S{_trans.angle}"
                    f"_X{_trans.disp.x}_Y{_trans.disp.y}"
                ).replace(".", "p")
                _cell_name = get_cell_name(_cell_name + clean_name(_trans_str))
            if cell.kcl.layout_cell(_cell_name) is None:
                _cell = KCell(kcl=self.cell.kcl, name=_cell_name)  # self.cell.dup()
                for layer, shapes in self.cell._shapes.items():
                    for shape in shapes.transform(_trans):
                        _cell.shapes(layer).insert(shape)
                for inst in self.cell.insts:
                    inst.insert_into(cell=_cell, trans=_trans)
                _cell.name = _cell_name
                for port in self.cell.ports:
                    _cell.add_port(port=port.copy(_trans))
                _settings = self.cell.settings.model_dump()
                _settings.update({"virtual_trans": _trans})
                _settings_units = self.cell.settings_units.model_copy()
                _cell.settings = KCellSettings(**_settings)
                _cell.info = Info(**self.cell.info.model_dump())
                _cell.settings_units = _settings_units
            else:
                _cell = cell.kcl[_cell_name]
            _inst = cell << _cell
            _inst.transform(base_trans)
            return Instance(kcl=self.cell.kcl, instance=_inst.instance)

        else:
            _trans = trans * self.trans
            base_trans = kdb.DCplxTrans(
                kdb.ICplxTrans(_trans, cell.kcl.dbu).s_trans().to_dtype(cell.kcl.dbu)
            )
            _trans = base_trans.inverted() * _trans
            _cell_name = self.cell.name
            if _trans != kdb.DCplxTrans():
                _trans_str = (
                    f"_M{_trans.mirror}_S{_trans.angle}"
                    f"_X{_trans.disp.x}_Y{_trans.disp.y}"
                ).replace(".", "p")
                _cell_name = _cell_name + _trans_str
            if cell.kcl.layout_cell(_cell_name) is None:
                _cell = self.cell.dup()
                _cell.name = _cell_name
                _cell.flatten(False)
                for layer in _cell.kcl.layer_indexes():
                    _cell.shapes(layer).transform(_trans)
                for _port in _cell.ports:
                    _port.dcplx_trans = _trans * _port.dcplx_trans
            else:
                _cell = cell.kcl[_cell_name]
            _inst = cell << _cell
            _inst.transform(base_trans)
            return Instance(kcl=self.cell.kcl, instance=_inst.instance)

    @overload
    def insert_into_flat(
        self,
        cell: ProtoTKCell[Any] | VKCell,
        trans: kdb.DCplxTrans = kdb.DCplxTrans(),
        *,
        levels: None = None,
    ) -> None: ...

    @overload
    def insert_into_flat(
        self,
        cell: ProtoTKCell[Any] | VKCell,
        *,
        trans: kdb.DCplxTrans = kdb.DCplxTrans(),
        levels: int,
    ) -> None: ...

    def insert_into_flat(
        self,
        cell: ProtoTKCell[Any] | VKCell,
        trans: kdb.DCplxTrans = kdb.DCplxTrans(),
        *,
        levels: int | None = None,
    ) -> None:
        if isinstance(self.cell, VKCell):
            for layer, shapes in self.cell._shapes.items():
                for shape in shapes.transform(trans * self.trans):
                    cell.shapes(layer).insert(shape)
            for inst in self.cell.insts:
                if levels is not None:
                    if levels > 0:
                        inst.insert_into_flat(
                            cell, trans=trans * self.trans, levels=levels - 1
                        )
                    else:
                        assert isinstance(cell, KCell)
                        inst.insert_into(cell, trans=trans * self.trans)
                else:
                    inst.insert_into_flat(cell, trans=trans * self.trans)

        else:
            if levels:
                logger.warning(
                    "Levels are not supported if the inserted Instance is a KCell."
                )
            if isinstance(cell, KCell):
                for layer in cell.kcl.layer_indexes():
                    reg = kdb.Region(self.cell.begin_shapes_rec(layer))
                    reg.transform(kdb.ICplxTrans((trans * self.trans), cell.kcl.dbu))
                    cell.shapes(layer).insert(reg)
            else:
                for layer, shapes in self.cell._shapes.items():
                    for shape in shapes.transform(trans * self.trans):
                        cell.shapes(layer).insert(shape)
                for vinst in self.cell.insts:
                    vinst.insert_into_flat(cell, trans=trans * self.trans)

    @overload
    def connect(
        self,
        port: str | Port | None,
        other: Port,
        *,
        mirror: bool = False,
        allow_width_mismatch: bool | None = None,
        allow_layer_mismatch: bool | None = None,
        allow_type_mismatch: bool | None = None,
        use_mirror: bool | None = None,
        use_angle: bool | None = None,
    ) -> None: ...

    @overload
    def connect(
        self,
        port: str | Port | None,
        other: VInstance,
        other_port_name: str | None,
        *,
        mirror: bool = False,
        allow_width_mismatch: bool | None = None,
        allow_layer_mismatch: bool | None = None,
        allow_type_mismatch: bool | None = None,
        use_mirror: bool | None = None,
        use_angle: bool | None = None,
    ) -> None: ...

    def connect(
        self,
        port: str | Port | None,
        other: VInstance | Port,
        other_port_name: str | None = None,
        *,
        mirror: bool = False,
        allow_width_mismatch: bool | None = None,
        allow_layer_mismatch: bool | None = None,
        allow_type_mismatch: bool | None = None,
        use_mirror: bool | None = None,
        use_angle: bool | None = None,
    ) -> None:
        """Align port with name `portname` to a port.

        Function to allow to transform this instance so that a port of this instance is
        connected (same center with 180° turn) to another instance.

        Args:
            port: The name of the port of this instance to be connected, or directly an
                instance port. Can be `None` because port names can be `None`.
            other: The other instance or a port. Skip `other_port_name` if it's a port.
            other_port_name: The name of the other port. Ignored if
                `other` is a port.
            mirror: Instead of applying klayout.db.Trans.R180 as a connection
                transformation, use klayout.db.Trans.M90, which effectively means this
                instance will be mirrored and connected.
            allow_width_mismatch: Skip width check between the ports if set.
            allow_layer_mismatch: Skip layer check between the ports if set.
            allow_type_mismatch: Skip port_type check between the ports if set.
            use_mirror: If False mirror flag does not get applied from the connection.
            use_angle: If False the angle does not get applied from the connection.
        """
        if allow_layer_mismatch is None:
            allow_layer_mismatch = config.allow_layer_mismatch
        if allow_width_mismatch is None:
            allow_width_mismatch = config.allow_width_mismatch
        if allow_type_mismatch is None:
            allow_type_mismatch = config.allow_type_mismatch
        if use_mirror is None:
            use_mirror = config.connect_use_mirror
        if use_angle is None:
            use_angle = config.connect_use_angle
        if isinstance(other, VInstance):
            if other_port_name is None:
                raise ValueError(
                    "portname cannot be None if an Instance Object is given. For"
                    "complex connections (non-90 degree and floating point ports) use"
                    "route_cplx instead"
                )
            op = Port(base=other.ports[other_port_name].base)
        else:
            op = Port(base=other.base)
        if isinstance(port, ProtoPort):
            p = port.copy(self.trans.inverted())
        else:
            p = Port(base=self.cell.ports[port].base)

        assert isinstance(p, Port) and isinstance(op, Port)

        if p.width != op.width and not allow_width_mismatch:
            raise PortWidthMismatch(self, other, p, op)
        if p.layer != op.layer and not allow_layer_mismatch:
            raise PortLayerMismatch(self.cell.kcl, self, other, p, op)
        if p.port_type != op.port_type and not allow_type_mismatch:
            raise PortTypeMismatch(self, other, p, op)
        dconn_trans = kdb.DCplxTrans.M90 if mirror else kdb.DCplxTrans.R180
        match (use_mirror, use_angle):
            case True, True:
                _trans = op.dcplx_trans * dconn_trans * p.dcplx_trans.inverted()
                self.trans = _trans
            case False, True:
                dconn_trans = (
                    kdb.DCplxTrans.M90
                    if mirror ^ self.trans.mirror
                    else kdb.DCplxTrans.R180
                )
                opt = op.dcplx_trans
                opt.mirror = False
                _dcplx_trans = opt * dconn_trans * p.dcplx_trans.inverted()
                self.trans = _dcplx_trans
            case False, False:
                self.trans = kdb.DCplxTrans(op.dcplx_trans.disp - p.dcplx_trans.disp)
            case True, False:
                self.trans = kdb.DCplxTrans(op.dcplx_trans.disp - p.dcplx_trans.disp)
                self.mirror_y(op.dcplx_trans.disp.y)

    def transform(
        self,
        trans: kdb.Trans | kdb.DTrans | kdb.ICplxTrans | kdb.DCplxTrans,
        /,
    ) -> None:
        if isinstance(trans, kdb.Trans):
            trans = trans.to_dtype(self.kcl.dbu)
        self.trans = kdb.DCplxTrans(trans) * self.trans


class ProtoInstances(Generic[TUnit, TInstance], ABC):
    @abstractmethod
    def __iter__(self) -> Iterator[ProtoInstance[TUnit]]: ...

    @abstractmethod
    def __len__(self) -> int: ...

    @abstractmethod
    def __delitem__(self, item: TInstance | int) -> None: ...

    @abstractmethod
    def __getitem__(self, key: str | int) -> ProtoInstance[TUnit]: ...

    @abstractmethod
    def clear(self) -> None: ...


class ProtoTInstances(ProtoInstances[TUnit, ProtoTInstance[TUnit]], ABC):
    _tkcell: TKCell

    def __init__(self, cell: TKCell) -> None:
        """Constructor."""
        self._tkcell = cell

    @abstractmethod
    def __iter__(self) -> Iterator[ProtoTInstance[TUnit]]: ...

    def __len__(self) -> int:
        """Length of the instances."""
        return self._tkcell.kdb_cell.child_instances()

    @property
    def _insts(self) -> Iterator[kdb.Instance]:
        yield from self._tkcell.kdb_cell.each_inst()

    def _get_inst(self, item: kdb.Instance | str) -> kdb.Instance:
        try:
            if isinstance(item, kdb.Instance):
                return next(filter(lambda inst: inst == item, self._insts))
            else:
                return next(
                    filter(lambda inst: inst.property(PROPID.NAME) == item, self._insts)
                )
        except StopIteration:
            raise ValueError(f"Instance {item} not found in {self._tkcell}")

    def __delitem__(self, item: ProtoTInstance[Any] | int) -> None:
        if isinstance(item, int):
            list(self._insts)[item].delete()
        else:
            self._get_inst(item.instance).delete()

    @abstractmethod
    def __getitem__(self, key: str | int) -> ProtoTInstance[TUnit]: ...

    def clear(self) -> None:
        for inst in self._insts:
            inst.delete()

    def append(self, inst: ProtoTInstance[Any]) -> None:
        """Append a new instance."""
        self._tkcell.kdb_cell.insert(inst.instance)

    def remove(self, inst: ProtoTInstance[Any]) -> None:
        inst.instance.delete()


class Instances(ProtoTInstances[int]):
    """Holder for instances.

    Allows retrieval by name or index
    """

    def __iter__(self) -> Iterator[Instance]:
        """Get instance iterator."""
        yield from (
            Instance(kcl=self._tkcell.kcl, instance=inst) for inst in self._insts
        )

    def __getitem__(self, key: str | int) -> Instance:
        """Retrieve instance by index or by name."""
        if isinstance(key, int):
            return Instance(kcl=self._tkcell.kcl, instance=list(self._insts)[key])
        else:
            return Instance(kcl=self._tkcell.kcl, instance=self._get_inst(key))


class DInstances(ProtoTInstances[float]):
    """Holder for instances.

    Allows retrieval by name or index
    """

    def __iter__(self) -> Iterator[DInstance]:
        """Get instance iterator."""
        yield from (
            DInstance(kcl=self._tkcell.kcl, instance=inst) for inst in self._insts
        )

    def __getitem__(self, key: str | int) -> DInstance:
        """Retrieve instance by index or by name."""
        if isinstance(key, int):
            return DInstance(kcl=self._tkcell.kcl, instance=list(self._insts)[key])
        else:
            return DInstance(kcl=self._tkcell.kcl, instance=self._get_inst(key))


class VInstances(ProtoInstances[float, VInstance]):
    """Holder for VInstances.

    Allows retrieval by name or index
    """

    _vinsts: list[VInstance]

    def __init__(self, vinsts: list[VInstance] | None = None) -> None:
        self._vinsts = vinsts or []

    def __iter__(self) -> Iterator[VInstance]:
        """Get instance iterator."""
        yield from self._vinsts

    def __len__(self) -> int:
        """Get the number of instances."""
        return len(self._vinsts)

    def __delitem__(self, item: VInstance | int) -> None:
        """Delete an instance by index or instance."""
        if isinstance(item, int):
            del self._vinsts[item]
        else:
            self._vinsts.remove(item)

    def __getitem__(self, key: str | int) -> VInstance:
        """Retrieve instance by index or by name."""
        if isinstance(key, int):
            return self._vinsts[key]
        else:
            for inst in self._vinsts:
                if inst.name == key:
                    return inst
            raise KeyError(f"No instance found with name: {key}")

    def clear(self) -> None:
        """Clear all instances."""
        self._vinsts.clear()

    def append(self, inst: VInstance) -> None:
        """Append a new instance."""
        self._vinsts.append(inst)

    def remove(self, inst: VInstance) -> None:
        """Remove an instance."""
        self._vinsts.remove(inst)

    def copy(self) -> VInstances:
        """Copy the instances."""
        return VInstances(self._vinsts)


KCLayout.model_rebuild()
LayerSection.model_rebuild()
LayerEnclosure.model_rebuild()
KCellEnclosure.model_rebuild()
LayerEnclosureModel.model_rebuild()
SymmetricalCrossSection.model_rebuild()
kcl = KCLayout("DEFAULT")
"""Default library object.

Any [KCell][kfactory.kcell.KCell] uses this object unless another one is
specified in the constructor."""
cell = kcl.cell
"""Default kcl @cell decorator."""
vcell = kcl.vcell
"""Default kcl @vcell decorator."""


class DecoratorList(UserList[Any]):
    def __hash__(self) -> int:
        return hash(tuple(self.data))


class DecoratorDict(UserDict[Hashable, Any]):
    def __hash__(self) -> int:
        return hash(tuple(sorted(self.data.items())))


@overload
def _to_hashable(d: dict[Hashable, Any]) -> DecoratorDict: ...


@overload
def _to_hashable(d: list[Any]) -> DecoratorList: ...


def _to_hashable(
    d: dict[Hashable, Any] | list[Any],
) -> DecoratorDict | DecoratorList:
    """Convert a `dict` to a `DecoratorDict`."""
    if isinstance(d, dict):
        ud = DecoratorDict()
        for item, value in sorted(d.items()):
            if isinstance(value, dict | list):
                _value: Any = _to_hashable(value)
            else:
                _value = value
            ud[item] = _value
        return ud
    else:
        ul = DecoratorList([])
        for index, value in enumerate(d):
            if isinstance(value, dict | list):
                _value = _to_hashable(value)
            else:
                _value = value
            ul.append(_value)
        return ul


@overload
def _hashable_to_original(udl: DecoratorDict) -> dict[Hashable, Any]: ...


@overload
def _hashable_to_original(udl: DecoratorList) -> list[Hashable]: ...


@overload
def _hashable_to_original(udl: Any) -> Any: ...


def _hashable_to_original(
    udl: DecoratorDict | DecoratorList | Any,
) -> dict[str, Any] | list[Any] | Any:
    """Convert `DecoratorDict` to `dict`."""
    if isinstance(udl, DecoratorDict):
        for item, value in udl.items():
            udl[item] = _hashable_to_original(value)
        return udl.data
    elif isinstance(udl, DecoratorList):
        _list = []
        for v in udl:
            if isinstance(v, DecoratorDict | DecoratorList):
                _list.append(_hashable_to_original(v))
            else:
                _list.append(v)
        return _list
    return udl


def dict2name(prefix: str | None = None, **kwargs: dict[str, Any]) -> str:
    """Returns name from a dict."""
    kwargs.pop("self", None)
    label = [prefix] if prefix else []
    for key, value in kwargs.items():
        key = join_first_letters(key)
        label += [f"{key.upper()}{clean_value(value)}"]
    _label = "_".join(label)
    return clean_name(_label)


def get_cell_name(
    cell_type: str, max_cellname_length: int | None = None, **kwargs: dict[str, Any]
) -> str:
    """Convert a cell to a string."""
    name = cell_type
    max_cellname_length = max_cellname_length or config.max_cellname_length

    if kwargs:
        name += f"_{dict2name(None, **kwargs)}"

    if len(name) > max_cellname_length:
        name_hash = sha3_512(name.encode()).hexdigest()[:8]
        name = f"{name[: (max_cellname_length - 9)]}_{name_hash}"

    return name


def join_first_letters(name: str) -> str:
    """Join the first letter of a name separated with underscores.

    Example::

        "TL" == join_first_letters("taper_length")
    """
    return "".join([x[0] for x in name.split("_") if x])


def clean_dict(d: dict[str, Any]) -> dict[str, Any]:
    """Cleans dictionary recursively."""
    return {
        k: clean_dict(dict(v)) if isinstance(v, dict) else clean_value(v)
        for k, v in d.items()
    }


def clean_value(
    value: float | np.float64 | dict[Any, Any] | KCell | Callable[..., Any],
) -> str:
    """Makes sure a value is representable in a limited character_space."""
    if isinstance(value, int):  # integer
        return str(value)
    elif isinstance(value, float | np.float64):  # float
        return f"{value}".replace(".", "p").rstrip("0").rstrip("p")
    elif isinstance(value, kdb.LayerInfo):
        return f"{value.name or str(value.layer) + '_' + str(value.datatype)}"
    elif isinstance(value, list | tuple):
        return "_".join(clean_value(v) for v in value)
    elif isinstance(value, dict):
        return dict2name(**value)
    elif hasattr(value, "name"):
        return clean_name(value.name)
    elif callable(value):
        if isinstance(value, FunctionType) and value.__name__ == "<lambda>":
            raise ValueError(
                "Unable to serialize lambda function. Use a named function instead."
            )
        if isinstance(value, functools.partial):
            sig = inspect.signature(value.func)
            args_as_kwargs = dict(zip(sig.parameters.keys(), value.args))
            args_as_kwargs.update(**value.keywords)
            args_as_kwargs = clean_dict(args_as_kwargs)
            # args_as_kwargs.pop("function", None)
            func = value.func
            while hasattr(func, "func"):
                func = func.func
            v = {
                "function": func.__name__,
                "module": func.__module__,
                "settings": args_as_kwargs,
            }
            return clean_value(v)
        elif isinstance(value, toolz.functoolz.Compose):
            return "_".join(
                [clean_value(value.first)] + [clean_value(func) for func in value.funcs]
            )
        else:
            return getattr(value, "__name__", value.__class__.__name__)
    else:
        return clean_name(str(value))


def clean_name(name: str) -> str:
    r"""Ensures that gds cells are composed of [a-zA-Z0-9_\-].

    FIXME: only a few characters are currently replaced.
        This function has been updated only on case-by-case basis
    """
    replace_map = {
        "=": "",
        ",": "_",
        ")": "",
        "(": "",
        "-": "m",
        ".": "p",
        ":": "_",
        "[": "",
        "]": "",
        " ": "_",
        "<": "",
        ">": "",
    }
    for k, v in list(replace_map.items()):
        name = name.replace(k, v)
    return name


DEFAULT_TRANS: dict[str, str | int | float | dict[str, str | int | float]] = {
    "x": "E",
    "y": "S",
    "x0": "W",
    "y0": "S",
    "margin": {
        "x": 10000,
        "y": 10000,
        "x0": 0,
        "y0": 0,
    },
    "ref": -2,
}


def update_default_trans(
    new_trans: dict[str, str | int | float | dict[str, str | int | float]],
) -> None:
    """Allows to change the default transformation for reading a yaml file."""
    DEFAULT_TRANS.update(new_trans)


def pprint_ports(
    ports: Iterable[ProtoPort[Any]], unit: Literal["dbu", "um", None] = None
) -> rich.table.Table:
    """Print ports as a table.

    Args:
        ports: The ports which should be printed.
        unit: Define the print type of the ports. If None, any port
            which can be represented accurately by a dbu representation
            will be printed in dbu otherwise in um. 'dbu'/'um' will force
            the printing to enforce one or the other representation
    """
    table = rich.table.Table(show_lines=True)

    table.add_column("Name")
    table.add_column("Width")
    table.add_column("Layer")
    table.add_column("X")
    table.add_column("Y")
    table.add_column("Angle")
    table.add_column("Mirror")
    table.add_column("Info")

    match unit:
        case None:
            for port in ports:
                if port.base.trans is not None:
                    table.add_row(
                        str(port.name) + " [dbu]",
                        f"{port.width:_}",
                        port.kcl.get_info(port.layer).to_s(),
                        f"{port.x:_}",
                        f"{port.y:_}",
                        str(port.angle),
                        str(port.mirror),
                        rich.json.JSON.from_data(port.info.model_dump()),
                    )
                else:
                    t = port.dcplx_trans
                    dx = t.disp.x
                    dy = t.disp.y
                    dwidth = port.kcl.to_um(port.cross_section.width)
                    angle = t.angle
                    mirror = t.mirror
                    table.add_row(
                        str(port.name) + " [um]",
                        f"{dwidth:_}",
                        port.kcl.get_info(port.layer).to_s(),
                        f"{dx:_}",
                        f"{dy:_}",
                        str(angle),
                        str(mirror),
                        rich.json.JSON.from_data(port.info.model_dump()),
                    )
        case "um":
            for port in ports:
                t = port.dcplx_trans
                dx = t.disp.x
                dy = t.disp.y
                dwidth = port.kcl.to_um(port.cross_section.width)
                angle = t.angle
                mirror = t.mirror
                table.add_row(
                    str(port.name) + " [um]",
                    f"{dwidth:_}",
                    port.kcl.get_info(port.layer).to_s(),
                    f"{dx:_}",
                    f"{dy:_}",
                    str(angle),
                    str(mirror),
                    rich.json.JSON.from_data(port.info.model_dump()),
                )
        case "dbu":
            for port in ports:
                table.add_row(
                    str(port.name) + " [dbu]",
                    f"{port.width:_}",
                    port.kcl.get_info(port.layer).to_s(),
                    f"{port.x:_}",
                    f"{port.y:_}",
                    str(port.angle),
                    str(port.mirror),
                    rich.json.JSON.from_data(port.info.model_dump()),
                )

    return table


def show(
    layout: KCLayout | ProtoKCell[Any] | Path | str,
    lyrdb: rdb.ReportDatabase | Path | str | None = None,
    l2n: kdb.LayoutToNetlist | Path | str | None = None,
    keep_position: bool = True,
    save_options: kdb.SaveLayoutOptions = save_layout_options(),
    use_libraries: bool = True,
    library_save_options: kdb.SaveLayoutOptions = save_layout_options(),
) -> None:
    """Show GDS in klayout.

    Args:
        layout: The object to show. This can be a KCell, KCLayout, Path, or string.
        lyrdb: A KLayout report database (.lyrdb/.rdb) file or object to show with the
            layout.
        l2n: A KLayout LayoutToNetlist object or file (.l2n) to show with the layout.
        keep_position: Keep the current KLayout position if a view is already open.
        save_options: Custom options for saving the gds/oas.
        use_libraries: Save other KCLayouts as libraries on write.
        library_save_options: Specific saving options for Cells which are in a library
            and not the main KCLayout.
    """
    import inspect

    delete = False
    delete_lyrdb = False
    delete_l2n = False

    # Find the file that calls stack
    try:
        stk = inspect.getouterframes(inspect.currentframe())
        frame = stk[2]
        frame_filename_stem = Path(frame.filename).stem
        if frame_filename_stem.startswith("<ipython-input"):  # IPython Case
            name = "ipython"
        else:  # Normal Python kernel case
            if frame.function != "<module>":
                name = clean_name(frame_filename_stem + "_" + frame.function)
            else:
                name = clean_name(frame_filename_stem)
    except Exception:
        try:
            from __main__ import __file__ as mf

            name = clean_name(mf)
        except ImportError:
            name = "shell"

    _kcl_paths: list[dict[str, str]] = []

    if isinstance(layout, KCLayout):
        file: Path | None = None
        spec = importlib.util.find_spec("git")
        if spec is not None:
            import git

            try:
                repo = git.repo.Repo(".", search_parent_directories=True)
            except git.InvalidGitRepositoryError:
                pass
            else:
                wtd = repo.working_tree_dir
                if wtd is not None:
                    root = Path(wtd) / "build/gds"
                    root.mkdir(parents=True, exist_ok=True)
                    tf = root / Path(name).with_suffix(".oas")
                    tf.parent.mkdir(parents=True, exist_ok=True)
                    layout.write(str(tf), save_options)
                    file = tf
                    delete = False
        else:
            logger.info(
                "git isn't installed. For better file storage, "
                "please install kfactory[git] or gitpython."
            )
        if not file:
            try:
                from __main__ import __file__ as mf
            except ImportError:
                mf = "shell"
            tf = Path(gettempdir()) / (name + ".oas")
            tf.parent.mkdir(parents=True, exist_ok=True)
            layout.write(tf, save_options)
            file = tf
            delete = True
        if use_libraries:
            _dir = tf.parent
            _kcls = list(kcls.values())
            _kcls.remove(layout)
            for _kcl in _kcls:
                if save_options.gds2_max_cellname_length:
                    p = (
                        (_dir / _kcl.name[: save_options.gds2_max_cellname_length])
                        .with_suffix(".oas")
                        .resolve()
                    )
                else:
                    p = (_dir / _kcl.name).with_suffix(".oas").resolve()
                _kcl.write(p, library_save_options)
                _kcl_paths.append({"name": _kcl.name, "file": str(p)})

    elif isinstance(layout, ProtoKCell):
        file = None
        spec = importlib.util.find_spec("git")
        if spec is not None:
            import git

            try:
                repo = git.repo.Repo(".", search_parent_directories=True)
            except git.InvalidGitRepositoryError:
                pass
            else:
                wtd = repo.working_tree_dir
                if wtd is not None:
                    root = Path(wtd) / "build/gds"
                    root.mkdir(parents=True, exist_ok=True)
                    tf = root / Path(name).with_suffix(".oas")
                    tf.parent.mkdir(parents=True, exist_ok=True)
                    layout.write(str(tf), save_options)
                    file = tf
                    delete = False
        else:
            logger.info(
                "git isn't installed. For better file storage, "
                "please install kfactory[git] or gitpython."
            )
        if not file:
            try:
                from __main__ import __file__ as mf
            except ImportError:
                mf = "shell"
            tf = Path(gettempdir()) / (name + ".gds")
            tf.parent.mkdir(parents=True, exist_ok=True)
            layout.write(tf, save_options)
            file = tf
            delete = True
        if use_libraries:
            _dir = tf.parent
            _kcls = list(kcls.values())
            _kcls.remove(layout.kcl)
            for _kcl in _kcls:
                p = (_dir / _kcl.name).with_suffix(".oas").resolve()
                _kcl.write(p, library_save_options)
                _kcl_paths.append({"name": _kcl.name, "file": str(p)})

    elif isinstance(layout, str | Path):
        file = Path(layout).expanduser().resolve()
    else:
        raise NotImplementedError(
            f"Unknown type {type(layout)} for streaming to KLayout"
        )
    if not file.is_file():
        raise ValueError(f"{file} is not a File")
    logger.debug("klive file: {}", file)
    data_dict = {
        "gds": str(file),
        "keep_position": keep_position,
        "libraries": _kcl_paths,
    }

    if lyrdb is not None:
        if isinstance(lyrdb, rdb.ReportDatabase):
            lyrdbfile: Path | None = None
            spec = importlib.util.find_spec("git")
            if spec is not None:
                import git

                try:
                    repo = git.repo.Repo(".", search_parent_directories=True)
                except git.InvalidGitRepositoryError:
                    pass
                else:
                    wtd = repo.working_tree_dir
                    if wtd is not None:
                        root = Path(wtd) / "build/gds"
                        root.mkdir(parents=True, exist_ok=True)
                        tf = root / Path(name).with_suffix(".lyrdb")
                        tf.parent.mkdir(parents=True, exist_ok=True)
                        lyrdb.save(str(tf))
                        lyrdbfile = tf
                        delete_lyrdb = False
            else:
                logger.info(
                    "git isn't installed. For better file storage, "
                    "please install kfactory[git] or gitpython."
                )
            if not lyrdbfile:
                try:
                    from __main__ import __file__ as mf
                except ImportError:
                    mf = "shell"
                tf = Path(gettempdir()) / (name + ".lyrdb")
                tf.parent.mkdir(parents=True, exist_ok=True)
                lyrdb.save(str(tf))
                lyrdbfile = tf
                delete_lyrdb = True
        elif isinstance(lyrdb, str | Path):
            lyrdbfile = Path(lyrdb).expanduser().resolve()
        else:
            raise NotImplementedError(
                f"Unknown type {type(lyrdb)} for streaming to KLayout"
            )
        if not lyrdbfile.is_file():
            raise ValueError(f"{lyrdbfile} is not a File")
        data_dict["lyrdb"] = str(lyrdbfile)

    if l2n is not None:
        if isinstance(l2n, kdb.LayoutToNetlist):
            l2nfile: Path | None = None
            spec = importlib.util.find_spec("git")
            if spec is not None:
                import git

                try:
                    repo = git.repo.Repo(".", search_parent_directories=True)
                except git.InvalidGitRepositoryError:
                    pass
                else:
                    wtd = repo.working_tree_dir
                    if wtd is not None:
                        root = Path(wtd) / "build/gds"
                        root.mkdir(parents=True, exist_ok=True)
                        tf = root / Path(name).with_suffix(".l2n")
                        tf.parent.mkdir(parents=True, exist_ok=True)
                        l2n.write(str(tf))
                        l2nfile = tf
                        delete_l2n = False
            else:
                logger.info(
                    "git isn't installed. For better file storage, "
                    "please install kfactory[git] or gitpython."
                )
            if not l2nfile:
                try:
                    from __main__ import __file__ as mf
                except ImportError:
                    mf = "shell"
                tf = Path(gettempdir()) / (name + ".l2n")
                tf.parent.mkdir(parents=True, exist_ok=True)
                l2n.write(str(tf))
                l2nfile = tf
                delete_l2n = True
        elif isinstance(l2n, str | Path):
            l2nfile = Path(l2n).expanduser().resolve()
        else:
            raise NotImplementedError(
                f"Unknown type {type(l2n)} for streaming to KLayout"
            )
        if not l2nfile.is_file():
            raise ValueError(f"{lyrdbfile} is not a File")
        data_dict["l2n"] = str(l2nfile)

    data = json.dumps(data_dict)
    try:
        conn = socket.create_connection(("127.0.0.1", 8082), timeout=0.5)
        data = data + "\n"
        enc_data = data.encode()
        conn.sendall(enc_data)
        conn.settimeout(5)
    except OSError:
        logger.warning("Could not connect to klive server")
    else:
        msg = ""
        try:
            msg = conn.recv(1024).decode("utf-8")
            try:
                jmsg = json.loads(msg)
                match jmsg["type"]:
                    case "open":
                        logger.info(
                            "klive v{version}: Opened file '{file}'",
                            version=jmsg["version"],
                            file=jmsg["file"],
                        )
                    case "reload":
                        logger.info(
                            "klive v{version}: Reloaded file '{file}'",
                            version=jmsg["version"],
                            file=jmsg["file"],
                        )
                # check klive version
                klive_version = [int(s) for s in jmsg["version"].split(".")]
                rec_klive_version = (0, 3, 3)
                klive_ok = True
                for dv in (
                    kv - rkv
                    for kv, rkv in zip(klive_version, rec_klive_version, strict=True)
                ):
                    if dv > 0:
                        break
                    if dv < 0:
                        logger.warning(
                            f"klive is out of date. Installed:{jmsg['version']}/"
                            "Recommended:"
                            f"{'.'.join(str(s) for s in rec_klive_version)}. Please "
                            "update it in KLayout"
                        )
                        klive_ok = False
                        break

                if klive_ok:
                    klayout_version = [
                        int(s) for s in jmsg["klayout_version"].split(".")
                    ]
                    kfactory_version = [int(s) for s in _klayout_version.split(".")]

                    for dv in (
                        kv - kfkv
                        for kv, kfkv in zip(
                            klayout_version, kfactory_version, strict=True
                        )
                    ):
                        if dv > 0:
                            break
                        if dv < 0:
                            if klayout_version < [0, 28, 13]:
                                log = logger.error
                            else:
                                log = logger.debug

                            log(
                                f"KLayout GUI version ({jmsg['klayout_version']}) "
                                "is older than the Python version "
                                f"({_klayout_version}). This may cause issues. Please "
                                "update the GUI to match or exceed the Python version."
                            )
                            break

            except json.JSONDecodeError:
                logger.info(f"Message from klive: {msg}")
        except OSError:
            logger.warning("klive didn't send data, closing")
        finally:
            conn.close()

    if delete:
        Path(file).unlink()
    if delete_lyrdb and lyrdb is not None:
        Path(lyrdbfile).unlink()  # type: ignore[arg-type]
    if delete_l2n and l2n is not None:
        Path(l2nfile).unlink()  # type: ignore[arg-type]


def polygon_from_array(array: Iterable[tuple[int, int]]) -> kdb.Polygon:
    """Create a DPolygon from a 2D array-like structure. (dbu version).

    Array-like: `[[x1,y1],[x2,y2],...]`
    """
    return kdb.Polygon([kdb.Point(int(x), int(y)) for (x, y) in array])


def dpolygon_from_array(array: Iterable[tuple[float, float]]) -> kdb.DPolygon:
    """Create a DPolygon from a 2D array-like structure. (um version).

    Array-like: `[[x1,y1],[x2,y2],...]`
    """
    return kdb.DPolygon([kdb.DPoint(x, y) for (x, y) in array])


def _check_inst_ports(p1: Port, p2: Port) -> int:
    check_int = 0
    if p1.width != p2.width:
        check_int += 1
    if p1.angle != ((p2.angle + 2) % 4):
        check_int += 2
    if p1.port_type != p2.port_type:
        check_int += 4
    return check_int


def _check_cell_ports(p1: ProtoPort[Any], p2: ProtoPort[Any]) -> int:
    p1_ = Port(base=p1.base)
    p2_ = Port(base=p2.base)
    check_int = 0
    if p1_.width != p2_.width:
        check_int += 1
    if p1_.angle != p2_.angle:
        check_int += 2
    if p1_.port_type != p2_.port_type:
        check_int += 4
    return check_int


@dataclass
class MergeDiff:
    """Dataclass to hold geometric info about the layout diff."""

    model_config = ConfigDict(arbitrary_types_allowed=True)

    layout_a: kdb.Layout
    layout_b: kdb.Layout
    name_a: str
    name_b: str
    dbu_differs: bool = False
    cell_a: kdb.Cell = field(init=False)
    cell_b: kdb.Cell = field(init=False)
    layer: kdb.LayerInfo = field(init=False)
    layer_a: int = field(init=False)
    layer_b: int = field(init=False)
    diff_xor: kdb.Layout = field(init=False)
    diff_a: kdb.Layout = field(init=False)
    diff_b: kdb.Layout = field(init=False)
    layout_meta_diff: dict[str, MetaData] = field(init=False)
    cells_meta_diff: dict[str, dict[str, MetaData]] = field(init=False)
    kdiff: kdb.LayoutDiff = field(init=False)
    loglevel: LogLevel | int = field(default=LogLevel.CRITICAL)
    """Log level at which to log polygon errors."""

    def __post_init__(self) -> None:
        """Initialize the DiffInfo."""
        self.diff_xor = kdb.Layout()
        self.layout_meta_diff = {}
        self.cells_meta_diff = defaultdict(dict)
        self.diff_a = kdb.Layout()
        self.diff_b = kdb.Layout()
        self.kdiff = kdb.LayoutDiff()
        self.kdiff.on_begin_cell = self.on_begin_cell  # type: ignore[assignment]
        self.kdiff.on_begin_layer = self.on_begin_layer  # type: ignore[assignment]
        self.kdiff.on_end_layer = self.on_end_layer  # type: ignore[assignment]
        self.kdiff.on_instance_in_a_only = self.on_instance_in_a_only  # type: ignore[assignment]
        self.kdiff.on_instance_in_b_only = self.on_instance_in_b_only  # type: ignore[assignment]
        self.kdiff.on_polygon_in_a_only = self.on_polygon_in_a_only  # type: ignore[assignment]
        self.kdiff.on_polygon_in_b_only = self.on_polygon_in_b_only  # type: ignore[assignment]
        self.kdiff.on_cell_meta_info_differs = self.on_cell_meta_info_differs  # type: ignore[assignment]

    def on_dbu_differs(self, dbu_a: float, dbu_b: float) -> None:
        if self.loglevel is not None:
            logger.log(
                self.loglevel,
                f"DBU differs between existing layout '{dbu_a!s}'"
                f" and the new layout '{dbu_b!s}'.",
            )
        self.dbu_differs = True

    def on_begin_cell(self, cell_a: kdb.Cell, cell_b: kdb.Cell) -> None:
        """Set the cells to the new cell."""
        self.cell_a = self.diff_a.create_cell(cell_a.name)
        self.cell_b = self.diff_b.create_cell(cell_b.name)

    def on_begin_layer(self, layer: kdb.LayerInfo, layer_a: int, layer_b: int) -> None:
        """Set the layers to the new layer."""
        self.layer = layer
        self.layer_a = self.diff_a.layer(layer)
        self.layer_b = self.diff_b.layer(layer)

    def on_polygon_in_a_only(self, poly: kdb.Polygon, propid: int) -> None:
        """Called when there is only a polygon in the cell_a."""
        if self.loglevel is not None:
            logger.log(self.loglevel, f"Found {poly=} in {self.name_a} only.")
        self.cell_a.shapes(self.layer_a).insert(poly)

    def on_instance_in_a_only(self, instance: kdb.CellInstArray, propid: int) -> None:
        if self.loglevel is not None:
            logger.log(self.loglevel, f"Found {instance=} in {self.name_a} only.")
        cell = self.layout_a.cell(instance.cell_index)

        regions: list[kdb.Region] = []
        layers = [layer for layer in cell.layout().layer_indexes()]
        layer_infos = [li for li in cell.layout().layer_infos()]

        for layer in layers:
            r = kdb.Region()
            r.insert(self.layout_a.cell(instance.cell_index).begin_shapes_rec(layer))
            regions.append(r)

        for trans in instance.each_cplx_trans():
            for li, r in zip(layer_infos, regions):
                self.cell_a.shapes(self.diff_a.layer(li)).insert(r.transformed(trans))

    def on_instance_in_b_only(self, instance: kdb.CellInstArray, propid: int) -> None:
        if self.loglevel is not None:
            logger.log(self.loglevel, f"Found {instance=} in {self.name_b} only.")
        cell = self.layout_b.cell(instance.cell_index)

        regions: list[kdb.Region] = []
        layers = [layer for layer in cell.layout().layer_indexes()]
        layer_infos = [li for li in cell.layout().layer_infos()]

        for layer in layers:
            r = kdb.Region()
            r.insert(self.layout_b.cell(instance.cell_index).begin_shapes_rec(layer))
            regions.append(r)

        for trans in instance.each_cplx_trans():
            for li, r in zip(layer_infos, regions):
                self.cell_b.shapes(self.diff_b.layer(li)).insert(r.transformed(trans))

    def on_polygon_in_b_only(self, poly: kdb.Polygon, propid: int) -> None:
        """Called when there is only a polygon in the cell_b."""
        if self.loglevel is not None:
            logger.log(self.loglevel, f"Found {poly=} in {self.name_b} only.")
        self.cell_b.shapes(self.layer_b).insert(poly)

    def on_end_layer(self) -> None:
        """Before switching to a new layer, copy the xor to the xor layout."""
        if (not self.cell_a.bbox().empty()) or (not self.cell_b.bbox().empty()):
            c: kdb.Cell = self.diff_xor.cell(self.cell_a.name)
            if c is None:
                c = self.diff_xor.create_cell(self.cell_a.name)

            c.shapes(self.diff_xor.layer(self.layer)).insert(
                kdb.Region(self.cell_a.shapes(self.layer_a))
                ^ kdb.Region(self.cell_b.shapes(self.layer_b))
            )

    def on_cell_meta_info_differs(
        self,
        name: str,
        meta_a: kdb.LayoutMetaInfo | None,
        meta_b: kdb.LayoutMetaInfo | None,
    ) -> None:
        """Called when there is a difference in meta infos of cells."""
        if meta_a is None:
            logger.log(
                self.loglevel,
                f"Found '{name}' MetaInfo in loaded Layout's cell '{self.cell_b.name}'"
                f" with value '{meta_b!s}' but it's not in the existing Layout.",
            )
        elif meta_b is None:
            logger.log(
                self.loglevel,
                f"Found '{name}' MetaInfo in existing Layout's cell '{self.cell_a.name}"
                f"' with value '{meta_a!s}' but it's not in the existing Layout.",
            )
        else:
            logger.error(
                f"'{name}' MetaInfo differs between existing '{meta_a!s}' and"
                f" loaded '{meta_b!s}'"
            )
            self.cells_meta_diff[self.cell_a.name][name] = {
                "existing": str(meta_a),
                "loaded": str(meta_b),
            }
        dc = self.diff_xor.cell(self.cell_a.name) or self.diff_xor.create_cell(
            self.cell_a.name
        )
        dc.add_meta_info(
            kdb.LayoutMetaInfo(name, {"a": meta_a, "b": meta_b}, persisted=True)
        )

    def compare(self) -> bool:
        """Run the comparing.

        Returns: True if there are differences, nothing otherwise
        """
        return self.kdiff.compare(
            self.layout_a,
            self.layout_b,
            kdb.LayoutDiff.Verbose
            | kdb.LayoutDiff.NoLayerNames
            | kdb.LayoutDiff.BoxesAsPolygons
            | kdb.LayoutDiff.PathsAsPolygons
            | kdb.LayoutDiff.IgnoreDuplicates
            | kdb.LayoutDiff.WithMetaInfo,
        )


class ProtoInstanceGroup(Generic[TUnit, TInstance], GeometricObject[TUnit]):
    insts: list[TInstance]

    def __init__(self, insts: Sequence[TInstance]) -> None:
        """Initialize the InstanceGroup."""
        self.insts = list(insts)

    @property
    def kcl(self) -> KCLayout:
        try:
            return self.insts[0].kcl
        except IndexError as e:
            raise ValueError(
                "Cannot transform or retrieve the KCLayout "
                "of an instance group if it's empty"
            ) from e

    @kcl.setter
    def kcl(self, val: KCLayout) -> NoReturn:
        raise ValueError("KCLayout cannot be set on an instance group.")

    def transform(
        self, trans: kdb.Trans | kdb.DTrans | kdb.ICplxTrans | kdb.DCplxTrans
    ) -> None:
        """Transform the instance group."""
        for inst in self.insts:
            inst.transform(trans)

    def ibbox(self, layer: int | None = None) -> kdb.Box:
        """Get the total bounding box or the bounding box of a layer in dbu."""
        bb = kdb.Box()
        for _bb in (inst.ibbox(layer) for inst in self.insts):
            bb += _bb
        return bb

    def dbbox(self, layer: int | None = None) -> kdb.DBox:
        """Get the total bounding box or the bounding box of a layer in um."""
        bb = kdb.DBox()
        for _bb in (inst.dbbox(layer) for inst in self.insts):
            bb += _bb
        return bb


class InstanceGroup(ProtoInstanceGroup[int, Instance], DBUGeometricObject):
    """Group of Instances.

    The instance group can be treated similar to a single instance
    with regards to transformation functions and bounding boxes.

    Args:
        insts: List of the instances of the group.
    """

    ...


class DInstanceGroup(ProtoInstanceGroup[float, DInstance], UMGeometricObject):
    """Group of DInstances.

    The instance group can be treated similar to a single instance
    with regards to transformation functions and bounding boxes.

    Args:
        insts: List of the dinstances of the group.
    """


class VInstanceGroup(ProtoInstanceGroup[float, VInstance], UMGeometricObject):
    """Group of DInstances.

    The instance group can be treated similar to a single instance
    with regards to transformation functions and bounding boxes.

    Args:
        insts: List of the vinstances of the group.
    """


def _filter_ports(
    ports: Iterable[Port],
    angle: int | None = None,
    orientation: float | None = None,
    layer: LayerEnum | int | None = None,
    port_type: str | None = None,
    regex: str | None = None,
) -> list[Port]:
    if regex:
        ports = filter_regex(ports, regex)
    if layer is not None:
        ports = filter_layer(ports, layer)
    if port_type:
        ports = filter_port_type(ports, port_type)
    if angle is not None:
        ports = filter_direction(ports, angle)
    if orientation is not None:
        ports = filter_orientation(ports, orientation)
    return list(ports)


def _serialize_setting(setting: MetaData) -> MetaData:
    if isinstance(setting, dict):
        return {
            name: _serialize_setting(_setting) for name, _setting in setting.items()
        }
    elif isinstance(setting, list):
        return [_serialize_setting(s) for s in setting]
    elif isinstance(setting, tuple):
        return tuple(_serialize_setting(s) for s in setting)
    elif isinstance(setting, SerializableShape):
        return f"!#{setting.__class__.__name__} {setting!s}"
    return setting


def _deserialize_setting(setting: MetaData) -> MetaData:
    if isinstance(setting, dict):
        return {
            name: _deserialize_setting(_setting) for name, _setting in setting.items()
        }
    elif isinstance(setting, list):
        return [_deserialize_setting(s) for s in setting]
    elif isinstance(setting, tuple):
        return tuple(_deserialize_setting(s) for s in setting)
    elif isinstance(setting, str) and setting.startswith("!#"):
        cls_name, value = setting.removeprefix("!#").split(" ", 1)
        match cls_name:
            case "LayerInfo":
                return getattr(kdb, cls_name).from_string(value)  # type: ignore[no-any-return]
            case _:
                return getattr(kdb, cls_name).from_s(value)  # type: ignore[no-any-return]
    return setting


def _instance_port_name(inst: Instance, port: Port) -> str:
    return f'{inst.name}["{port.name or str(None)}"]'<|MERGE_RESOLUTION|>--- conflicted
+++ resolved
@@ -6182,31 +6182,16 @@
                         )
                     return output_cell_type(base_kcell=cell.base_kcell)
 
-<<<<<<< HEAD
                 with self.thread_lock:
-=======
-                _cell = wrapped_cell(**params)
-                if _cell.destroyed():
-                    # If the any cell has been destroyed, we should clean up the cache.
-                    # Delete all the KCell entrances in the cache which have
-                    # `destroyed() == True`
-                    _deleted_cell_hashes: list[_HashedTuple] = [
-                        _hash_item
-                        for _hash_item, _cell_item in _cache.items()
-                        if _cell_item.destroyed()
-                    ]
-                    for _dch in _deleted_cell_hashes:
-                        del _cache[_dch]
->>>>>>> 1a68028d
                     _cell = wrapped_cell(**params)
                     if _cell.destroyed():
                         # If any cell has been destroyed, we should clean up the cache.
                         # Delete all the KCell entrances in the cache which have
-                        # `_destroyed() == True`i
+                        # `destroyed() == True`
                         _deleted_cell_hashes: list[_HashedTuple] = [
                             _hash_item
                             for _hash_item, _cell_item in _cache.items()
-                            if _cell_item._destroyed()
+                            if _cell_item.destroyed()
                         ]
                         for _dch in _deleted_cell_hashes:
                             del _cache[_dch]
@@ -6245,80 +6230,6 @@
         )
 
     @overload
-<<<<<<< HEAD
-    def dcell(
-        self,
-        _func: KCellFunc[KCellParams, ProtoTKCell[Any]],
-        /,
-    ) -> KCellFunc[KCellParams, DKCell]: ...
-
-    @overload
-    def dcell(
-        self,
-        /,
-        *,
-        set_settings: bool = ...,
-        set_name: bool = ...,
-        check_ports: bool = ...,
-        check_instances: CHECK_INSTANCES | None = ...,
-        snap_ports: bool = ...,
-        add_port_layers: bool = ...,
-        cache: Cache[int, Any] | dict[int, Any] | None = ...,
-        basename: str | None = ...,
-        drop_params: list[str] = ...,
-        register_factory: bool = ...,
-        overwrite_existing: bool | None = ...,
-        layout_cache: bool | None = ...,
-        info: dict[str, MetaData] | None = ...,
-        post_process: Iterable[Callable[[TKCell], None]] = ...,
-        debug_names: bool | None = ...,
-        tags: list[str] | None = ...,
-    ) -> Callable[[KCellFunc[KCellParams, DKCell]], KCellFunc[KCellParams, DKCell]]: ...
-
-    def dcell(
-        self,
-        _func: KCellFunc[KCellParams, ProtoTKCell[Any]] | None = None,
-        /,
-        *,
-        set_settings: bool = True,
-        set_name: bool = True,
-        check_ports: bool = True,
-        check_instances: CHECK_INSTANCES | None = None,
-        snap_ports: bool = True,
-        add_port_layers: bool = True,
-        cache: Cache[int, Any] | dict[int, Any] | None = None,
-        basename: str | None = None,
-        drop_params: list[str] = ["self", "cls"],
-        register_factory: bool = True,
-        overwrite_existing: bool | None = None,
-        layout_cache: bool | None = None,
-        info: dict[str, MetaData] | None = None,
-        post_process: Iterable[Callable[[TKCell], None]] = tuple(),
-        debug_names: bool | None = None,
-        tags: list[str] | None = None,
-    ) -> (
-        KCellFunc[KCellParams, DKCell]
-        | Callable[[KCellFunc[KCellParams, DKCell]], KCellFunc[KCellParams, DKCell]]
-    ):
-        """Decorator to cache and auto name the cell."""
-        if _func is None:
-            return cast(
-                Callable[
-                    [KCellFunc[KCellParams, DKCell]], KCellFunc[KCellParams, DKCell]
-                ],
-                self.dcell,
-            )
-
-        @functools.wraps(_func)
-        def wrapper(*args: KCellParams.args, **kwargs: KCellParams.kwargs) -> DKCell:
-            kcell = self.cell(_func)(*args, **kwargs)
-            return DKCell.from_kcell(kcell)
-
-        return wrapper
-
-    @overload
-=======
->>>>>>> 1a68028d
     def vcell(
         self,
         _func: Callable[KCellParams, VKCell],
