--- conflicted
+++ resolved
@@ -669,13 +669,7 @@
 
                 @cachetools.cached(cache=cache_, lock=RLock())
                 @functools.wraps(f)
-<<<<<<< HEAD
                 def wrapped_cell(**params: Any) -> K:
-=======
-                def wrapped_cell(
-                    **params: Any,
-                ) -> K:
->>>>>>> d0220173
                     for key, value in params.items():
                         if isinstance(value, DecoratorDict | DecoratorList):
                             params[key] = _hashable_to_original(value)
@@ -1011,13 +1005,7 @@
 
                 @cachetools.cached(cache=cache_)
                 @functools.wraps(f)
-<<<<<<< HEAD
                 def wrapped_cell(**params: Any) -> VKCell:
-=======
-                def wrapped_cell(
-                    **params: Any,
-                ) -> VKCell:
->>>>>>> d0220173
                     for key, value in params.items():
                         if isinstance(value, DecoratorDict | DecoratorList):
                             params[key] = _hashable_to_original(value)
