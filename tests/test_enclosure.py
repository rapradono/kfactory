import pytest
from conftest import Layers

import kfactory as kf


@kf.cell
def mmi_enc(layer: kf.kdb.LayerInfo, enclosure: kf.LayerEnclosure) -> kf.KCell:
    c = kf.KCell()
    li = c.kcl.find_layer(layer)
    c.shapes(li).insert(kf.kdb.Box(-10000, -6000, 10000, 6000))

    taper = kf.kdb.Polygon(
        [
            kf.kdb.Point(0, -500),
            kf.kdb.Point(0, 500),
            kf.kdb.Point(2000, 250),
            kf.kdb.Point(2000, -250),
        ]
    )

    for t in [
        kf.kdb.Trans(0, False, 10000, -4000),
        kf.kdb.Trans(0, False, 10000, 4000),
        kf.kdb.Trans(2, False, -10000, -4000),
        kf.kdb.Trans(2, False, -10000, 4000),
    ]:
        c.shapes(li).insert(taper.transformed(t))

    enclosure.apply_minkowski_enc(c, layer)

    return c


def test_enclosure(layers: Layers) -> None:
    kf.LayerEnclosure([(layers.WG, 500, -250)])


<<<<<<< HEAD
def test_enc(layers: Layers, wg_enc: kf.LayerEnclosure) -> None:
    wg_enc

    mmi_enc(layers.WG, wg_enc)
=======
def test_enc(LAYER: Layers, wg_enc: kf.LayerEnclosure) -> None:
    mmi_enc(LAYER.WG, wg_enc)
>>>>>>> 528b0edb


def test_neg_enc(layers: Layers) -> None:
    enc = kf.LayerEnclosure([(layers.WGCLAD, -1500, 1000)])

    mmi_enc(layers.WG, enc)


def test_layer_multi_enc(layers: Layers) -> None:
    enc = kf.LayerEnclosure(
        [
            (layers.WGCLAD, -5000, -5400),
            (layers.WGCLAD, -4000, -3900),
            (layers.WGCLAD, -100, 100),
            (layers.WGCLAD, -500, -400),
        ]
    )
    mmi_enc(layers.WG, enc)


def test_bbox_enc(layers: Layers) -> None:
    enc = kf.LayerEnclosure(
        [
            (layers.WGCLAD, -5000, -5400),
            (layers.WGCLAD, -4000, -3900),
            (layers.WGCLAD, -100, 100),
            (layers.WGCLAD, -500, -400),
        ],
        main_layer=layers.WG,
    )
    c = kf.KCell(name="BBOX_ENC")
    enc.apply_bbox(c, ref=layers.WG)


def test_layer_merge_enc(layers: Layers) -> None:
    enc = kf.LayerEnclosure(
        [
            (layers.WGCLAD, -5000, -3000),
            (layers.WGCLAD, -4000, -2000),
            (layers.WGCLAD, -2000, 1000),
        ]
    )
    mmi_enc(layers.WG, enc)


def test_um_enclosure(layers: Layers) -> None:
    kcl = kf.KCLayout("TEST_UM_ENCLOSURE")
    enc = kf.LayerEnclosure(
        [
            (layers.WGCLAD, -5000, -3000),
            (layers.WGCLAD, -4000, -2000),
            (layers.WGCLAD, -2000, 1000),
        ],
        kcl=kcl,
    )

    enc_um = kf.LayerEnclosure(
        dsections=[
            (layers.WGCLAD, -5, -3),
            (layers.WGCLAD, -4, -2),
            (layers.WGCLAD, -2, 1),
        ],
        kcl=kcl,
    )

    assert enc == enc_um


def test_um_enclosure_nodbu(layers: Layers) -> None:
    """When defining um sections, kcl must be defined."""
    with pytest.raises(AssertionError):
        kf.LayerEnclosure(
            dsections=[
                (layers.WGCLAD, -5, -3),
                (layers.WGCLAD, -4, -2),
                (layers.WGCLAD, -2, 1),
            ]
        )


def test_pdkenclosure(layers: Layers, straight_blank: kf.KCell) -> None:
    c = kf.KCell(name="wg_slab")

    wg_box = kf.kdb.Box(10000, 500)
    c.shapes(c.kcl.find_layer(layers.WG)).insert(wg_box)
    c.shapes(c.kcl.find_layer(layers.WGCLAD)).insert(wg_box.enlarged(0, 2500))
    c.create_port(
        trans=kf.kdb.Trans(0, False, wg_box.right, 0),
        width=wg_box.height(),
        layer=c.kcl.find_layer(layers.WG),
    )
    c.create_port(
        trans=kf.kdb.Trans(2, False, wg_box.left, 0),
        width=wg_box.height(),
        layer=c.kcl.find_layer(layers.WG),
    )

    enc1 = kf.LayerEnclosure(
        sections=[
            (layers.WGEXCLUDE, 1000),
        ],
        name="WGEX",
        main_layer=layers.WG,
    )

    enc2 = kf.LayerEnclosure(
        name="CLADEX",
        main_layer=layers.WGCLAD,
        sections=[(layers.WGEXCLUDE, 1000), (layers.WGCLADEXCLUDE, 2000)],
    )

    pdkenc = kf.KCellEnclosure(enclosures=[enc1, enc2])

    pdkenc.apply_minkowski_tiled(c, carve_out_ports=True)

    port_wg_ex = kf.kdb.Region()
    box = kf.kdb.Polygon(
        kf.kdb.Box(
            0,
            -wg_box.height() // 2 - 1000,
            wg_box.height() // 2 + 1000,
            wg_box.height() // 2 + 1000,
        )
    )
    for port in c.ports:
        port_wg_ex.insert(box.transformed(port.trans))

    port_wg_ex.merge()

    assert (
        kf.kdb.Region(c.shapes(c.kcl.find_layer(layers.WGEXCLUDE))) & port_wg_ex
    ).is_empty()
    assert (
        (kf.kdb.Region(c.shapes(c.kcl.find_layer(layers.WGCLADEXCLUDE))) & port_wg_ex)
        - port_wg_ex
    ).is_empty()<|MERGE_RESOLUTION|>--- conflicted
+++ resolved
@@ -36,15 +36,8 @@
     kf.LayerEnclosure([(layers.WG, 500, -250)])
 
 
-<<<<<<< HEAD
-def test_enc(layers: Layers, wg_enc: kf.LayerEnclosure) -> None:
-    wg_enc
-
-    mmi_enc(layers.WG, wg_enc)
-=======
 def test_enc(LAYER: Layers, wg_enc: kf.LayerEnclosure) -> None:
     mmi_enc(LAYER.WG, wg_enc)
->>>>>>> 528b0edb
 
 
 def test_neg_enc(layers: Layers) -> None:
