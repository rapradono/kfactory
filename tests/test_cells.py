import pytest
from inspect import signature

from kfactory import kdb
import kfactory as kf

from kfactory.conf import path, logger


class GeometryDifference(ValueError):
    """Exception for Geometric differences."""

    pass


class LAYER(kf.LayerEnum):
    WG = (1, 0)
    WGCLAD = (111, 0)


wg_enc = kf.utils.Enclosure(name="WGSTD", sections=[(LAYER.WGCLAD, 0, 2000)])


def waveguide() -> kf.KCell:
    return kf.cells.waveguide.waveguide(
        width=0.5, length=1, layer=LAYER.WG, enclosure=wg_enc
    )


def bend90() -> kf.KCell:
    return kf.cells.circular.bend_circular(
        width=1, radius=10, layer=LAYER.WG, enclosure=wg_enc, theta=90
    )


def bend180() -> kf.KCell:
    return kf.cells.circular.bend_circular(
        width=1, radius=10, layer=LAYER.WG, enclosure=wg_enc, theta=180
    )


def bend90_euler() -> kf.KCell:
    return kf.cells.euler.bend_euler(
        width=1, radius=10, layer=LAYER.WG, enclosure=wg_enc, theta=90
    )


def bend180_euler() -> kf.KCell:
    return kf.cells.euler.bend_euler(
        width=1, radius=10, layer=LAYER.WG, enclosure=wg_enc, theta=180
    )


def taper() -> kf.KCell:
    c = kf.cells.taper.taper(
        width1=0.5,
        width2=1,
        length=10,
        layer=LAYER.WG,
        enclosure=wg_enc,
    )
    c = c.dup()
    c.name = "taper"
    return c


cells = dict(
    bend90=bend90,
    bend180=bend180,
    bend180_euler=bend180_euler,
    bend90_euler=bend90_euler,
    taper=taper,
    waveguide=waveguide,
)

cell_names = set(cells.keys())


@pytest.fixture(params=cell_names, scope="function")
def cell_name(request):
    """Returns cell name."""
    return request.param


def test_cells(cell_name: str) -> None:
    """Ensure cells have the same geometry as their golden references."""
<<<<<<< HEAD
    settings = {
        "width": 1.0,
        "height": 5.0,
        "radius": 30.0,
        "length": 10.0,
        "layer": 0,
        "width1": 1.0,
        "width2": 2.0,
        "offset": 5.0,
        "enclosure": kf.utils.Enclosure(name="WGSTD", sections=[(111, 0, 2000)]),
    }

    cells = kf.pdk.get_cells(cells)
    for cell in cells:
        if cell in ["waveguide_dbu", "taper_dbu"]:
            continue
        ref_file = path.gds_ref / f"{cell}.gds"

        settings_ = {
            k: v for k, v in settings.items() if k in signature(cells[cell]).parameters
        }
        run_cell = cells[cell](**settings_)
        if not ref_file.exists():
            path.gds_ref.mkdir(parents=True, exist_ok=True)
            run_cell.write(str(ref_file))
            continue
        kcl_ref = kf.KCLayout()
        kcl_ref.read(path.gds_ref / f"{cell}.gds")
        ref_cell = kcl_ref[0]

        assert kf.kdb.LayoutDiff().compare(run_cell.kcl, ref_cell.kcl)

        # print(result)

=======
    cell = cells[cell_name]()
    ref_file = path.gds_ref / f"{cell.name}.gds"
    run_cell = cell
    if not ref_file.exists():
        path.gds_ref.mkdir(parents=True, exist_ok=True)
        run_cell.write(str(ref_file))
        raise FileNotFoundError(f"GDS file not found. Saving it to {ref_file}")
    kcl_ref = kf.KCLayout()
    kcl_ref.read(path.gds_ref / f"{cell.name}.gds")
    ref_cell = kcl_ref[kcl_ref.top_cell().name]

    for layer in kcl_ref.layer_infos():
        layer = kcl_ref.layer(layer)
        region_run = kdb.Region(run_cell.begin_shapes_rec(layer))
        region_ref = kdb.Region(ref_cell.begin_shapes_rec(layer))

        region_diff = region_run - region_ref

        if not region_diff.is_empty():
            layer_tuple = kcl_ref.layer_infos()[layer]
            region_xor = region_ref ^ region_run
            c = kf.KCell(f"{cell.name}_diffs")
            c_run = kf.KCell(f"{cell.name}_new")
            c_ref = kf.KCell(f"{cell.name}_old")
            c_xor = kf.KCell(f"{cell.name}_xor")
            c_run.shapes(layer).insert(region_run)
            c_ref.shapes(layer).insert(region_ref)
            c_xor.shapes(layer).insert(region_xor)
            c << c_run
            c << c_ref
            c << c_xor
            c.show()

            print(f"Differences found in {cell!r} on layer {layer_tuple}")
            val = input("Save current GDS as new reference (Y)? [Y/n]")
            if not val.upper().startswith("N"):
                logger.info(f"replacing file {str(ref_file)!r}")
                run_cell.write(ref_file.name)

            raise GeometryDifference(
                f"Differences found in {cell!r} on layer {layer_tuple}"
            )

>>>>>>> 5b072351
<|MERGE_RESOLUTION|>--- conflicted
+++ resolved
@@ -1,166 +1,128 @@
-import pytest
-from inspect import signature
-
-from kfactory import kdb
-import kfactory as kf
-
-from kfactory.conf import path, logger
-
-
-class GeometryDifference(ValueError):
-    """Exception for Geometric differences."""
-
-    pass
-
-
-class LAYER(kf.LayerEnum):
-    WG = (1, 0)
-    WGCLAD = (111, 0)
-
-
-wg_enc = kf.utils.Enclosure(name="WGSTD", sections=[(LAYER.WGCLAD, 0, 2000)])
-
-
-def waveguide() -> kf.KCell:
-    return kf.cells.waveguide.waveguide(
-        width=0.5, length=1, layer=LAYER.WG, enclosure=wg_enc
-    )
-
-
-def bend90() -> kf.KCell:
-    return kf.cells.circular.bend_circular(
-        width=1, radius=10, layer=LAYER.WG, enclosure=wg_enc, theta=90
-    )
-
-
-def bend180() -> kf.KCell:
-    return kf.cells.circular.bend_circular(
-        width=1, radius=10, layer=LAYER.WG, enclosure=wg_enc, theta=180
-    )
-
-
-def bend90_euler() -> kf.KCell:
-    return kf.cells.euler.bend_euler(
-        width=1, radius=10, layer=LAYER.WG, enclosure=wg_enc, theta=90
-    )
-
-
-def bend180_euler() -> kf.KCell:
-    return kf.cells.euler.bend_euler(
-        width=1, radius=10, layer=LAYER.WG, enclosure=wg_enc, theta=180
-    )
-
-
-def taper() -> kf.KCell:
-    c = kf.cells.taper.taper(
-        width1=0.5,
-        width2=1,
-        length=10,
-        layer=LAYER.WG,
-        enclosure=wg_enc,
-    )
-    c = c.dup()
-    c.name = "taper"
-    return c
-
-
-cells = dict(
-    bend90=bend90,
-    bend180=bend180,
-    bend180_euler=bend180_euler,
-    bend90_euler=bend90_euler,
-    taper=taper,
-    waveguide=waveguide,
-)
-
-cell_names = set(cells.keys())
-
-
-@pytest.fixture(params=cell_names, scope="function")
-def cell_name(request):
-    """Returns cell name."""
-    return request.param
-
-
-def test_cells(cell_name: str) -> None:
-    """Ensure cells have the same geometry as their golden references."""
-<<<<<<< HEAD
-    settings = {
-        "width": 1.0,
-        "height": 5.0,
-        "radius": 30.0,
-        "length": 10.0,
-        "layer": 0,
-        "width1": 1.0,
-        "width2": 2.0,
-        "offset": 5.0,
-        "enclosure": kf.utils.Enclosure(name="WGSTD", sections=[(111, 0, 2000)]),
-    }
-
-    cells = kf.pdk.get_cells(cells)
-    for cell in cells:
-        if cell in ["waveguide_dbu", "taper_dbu"]:
-            continue
-        ref_file = path.gds_ref / f"{cell}.gds"
-
-        settings_ = {
-            k: v for k, v in settings.items() if k in signature(cells[cell]).parameters
-        }
-        run_cell = cells[cell](**settings_)
-        if not ref_file.exists():
-            path.gds_ref.mkdir(parents=True, exist_ok=True)
-            run_cell.write(str(ref_file))
-            continue
-        kcl_ref = kf.KCLayout()
-        kcl_ref.read(path.gds_ref / f"{cell}.gds")
-        ref_cell = kcl_ref[0]
-
-        assert kf.kdb.LayoutDiff().compare(run_cell.kcl, ref_cell.kcl)
-
-        # print(result)
-
-=======
-    cell = cells[cell_name]()
-    ref_file = path.gds_ref / f"{cell.name}.gds"
-    run_cell = cell
-    if not ref_file.exists():
-        path.gds_ref.mkdir(parents=True, exist_ok=True)
-        run_cell.write(str(ref_file))
-        raise FileNotFoundError(f"GDS file not found. Saving it to {ref_file}")
-    kcl_ref = kf.KCLayout()
-    kcl_ref.read(path.gds_ref / f"{cell.name}.gds")
-    ref_cell = kcl_ref[kcl_ref.top_cell().name]
-
-    for layer in kcl_ref.layer_infos():
-        layer = kcl_ref.layer(layer)
-        region_run = kdb.Region(run_cell.begin_shapes_rec(layer))
-        region_ref = kdb.Region(ref_cell.begin_shapes_rec(layer))
-
-        region_diff = region_run - region_ref
-
-        if not region_diff.is_empty():
-            layer_tuple = kcl_ref.layer_infos()[layer]
-            region_xor = region_ref ^ region_run
-            c = kf.KCell(f"{cell.name}_diffs")
-            c_run = kf.KCell(f"{cell.name}_new")
-            c_ref = kf.KCell(f"{cell.name}_old")
-            c_xor = kf.KCell(f"{cell.name}_xor")
-            c_run.shapes(layer).insert(region_run)
-            c_ref.shapes(layer).insert(region_ref)
-            c_xor.shapes(layer).insert(region_xor)
-            c << c_run
-            c << c_ref
-            c << c_xor
-            c.show()
-
-            print(f"Differences found in {cell!r} on layer {layer_tuple}")
-            val = input("Save current GDS as new reference (Y)? [Y/n]")
-            if not val.upper().startswith("N"):
-                logger.info(f"replacing file {str(ref_file)!r}")
-                run_cell.write(ref_file.name)
-
-            raise GeometryDifference(
-                f"Differences found in {cell!r} on layer {layer_tuple}"
-            )
-
->>>>>>> 5b072351
+import pytest
+from inspect import signature
+
+from kfactory import kdb
+import kfactory as kf
+
+from kfactory.conf import path, logger
+
+
+class GeometryDifference(ValueError):
+    """Exception for Geometric differences."""
+
+    pass
+
+
+class LAYER(kf.LayerEnum):
+    WG = (1, 0)
+    WGCLAD = (111, 0)
+
+
+wg_enc = kf.utils.Enclosure(name="WGSTD", sections=[(LAYER.WGCLAD, 0, 2000)])
+
+
+def waveguide() -> kf.KCell:
+    return kf.cells.waveguide.waveguide(
+        width=0.5, length=1, layer=LAYER.WG, enclosure=wg_enc
+    )
+
+
+def bend90() -> kf.KCell:
+    return kf.cells.circular.bend_circular(
+        width=1, radius=10, layer=LAYER.WG, enclosure=wg_enc, theta=90
+    )
+
+
+def bend180() -> kf.KCell:
+    return kf.cells.circular.bend_circular(
+        width=1, radius=10, layer=LAYER.WG, enclosure=wg_enc, theta=180
+    )
+
+
+def bend90_euler() -> kf.KCell:
+    return kf.cells.euler.bend_euler(
+        width=1, radius=10, layer=LAYER.WG, enclosure=wg_enc, theta=90
+    )
+
+
+def bend180_euler() -> kf.KCell:
+    return kf.cells.euler.bend_euler(
+        width=1, radius=10, layer=LAYER.WG, enclosure=wg_enc, theta=180
+    )
+
+
+def taper() -> kf.KCell:
+    c = kf.cells.taper.taper(
+        width1=0.5,
+        width2=1,
+        length=10,
+        layer=LAYER.WG,
+        enclosure=wg_enc,
+    )
+    c = c.dup()
+    c.name = "taper"
+    return c
+
+
+cells = dict(
+    bend90=bend90,
+    bend180=bend180,
+    bend180_euler=bend180_euler,
+    bend90_euler=bend90_euler,
+    taper=taper,
+    waveguide=waveguide,
+)
+
+cell_names = set(cells.keys())
+
+
+@pytest.fixture(params=cell_names, scope="function")
+def cell_name(request):
+    """Returns cell name."""
+    return request.param
+
+
+def test_cells(cell_name: str) -> None:
+    """Ensure cells have the same geometry as their golden references."""
+    cell = cells[cell_name]()
+    ref_file = path.gds_ref / f"{cell.name}.gds"
+    run_cell = cell
+    if not ref_file.exists():
+        path.gds_ref.mkdir(parents=True, exist_ok=True)
+        run_cell.write(str(ref_file))
+        raise FileNotFoundError(f"GDS file not found. Saving it to {ref_file}")
+    kcl_ref = kf.KCLayout()
+    kcl_ref.read(path.gds_ref / f"{cell.name}.gds")
+    ref_cell = kcl_ref[kcl_ref.top_cell().name]
+
+    for layer in kcl_ref.layer_infos():
+        layer = kcl_ref.layer(layer)
+        region_run = kdb.Region(run_cell.begin_shapes_rec(layer))
+        region_ref = kdb.Region(ref_cell.begin_shapes_rec(layer))
+
+        region_diff = region_run - region_ref
+
+        if not region_diff.is_empty():
+            layer_tuple = kcl_ref.layer_infos()[layer]
+            region_xor = region_ref ^ region_run
+            c = kf.KCell(f"{cell.name}_diffs")
+            c_run = kf.KCell(f"{cell.name}_new")
+            c_ref = kf.KCell(f"{cell.name}_old")
+            c_xor = kf.KCell(f"{cell.name}_xor")
+            c_run.shapes(layer).insert(region_run)
+            c_ref.shapes(layer).insert(region_ref)
+            c_xor.shapes(layer).insert(region_xor)
+            c << c_run
+            c << c_ref
+            c << c_xor
+            c.show()
+
+            print(f"Differences found in {cell!r} on layer {layer_tuple}")
+            val = input("Save current GDS as new reference (Y)? [Y/n]")
+            if not val.upper().startswith("N"):
+                logger.info(f"replacing file {str(ref_file)!r}")
+                run_cell.write(ref_file.name)
+
+            raise GeometryDifference(
+                f"Differences found in {cell!r} on layer {layer_tuple}"
+            )