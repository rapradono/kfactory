--- conflicted
+++ resolved
@@ -118,15 +118,6 @@
 
 @pytest.fixture
 def taper(LAYER: Layers, wg_enc: kf.LayerEnclosure) -> kf.KCell:
-<<<<<<< HEAD
-    return kf.cells.taper.taper(
-        width1=0.5,
-        width2=1,
-        length=10,
-        layer=LAYER.WG,
-        enclosure=wg_enc,
-    )
-=======
     return taper_cell(LAYER=LAYER, wg_enc=wg_enc)
 
 
@@ -145,7 +136,6 @@
     else:
         c = kf.kcl["taper"]
     return c
->>>>>>> 7dc778bf
 
 
 @pytest.fixture
